--- conflicted
+++ resolved
@@ -15,7 +15,9 @@
 
 API changes, most recent first:
 
-<<<<<<< HEAD
+2013-08-xx - xxxxxxx - lavu 52.17.0 - avframe.h
+  Add AVFrame.flags and AV_FRAME_FLAG_CORRUPT.
+
 2013-10-27 - xxxxxxx - lavc 55.39.100 - avcodec.h
   Add CODEC_CAP_DELAY support to avcodec_decode_subtitle2.
 
@@ -35,10 +37,6 @@
 2013-10-02 - xxxxxxx - lavf 55.19.100 - avformat.h
   Add audio/video/subtitle AVCodec fields to AVFormatContext to force specific
   decoders
-=======
-2013-08-xx - xxxxxxx - lavu 52.17.0 - avframe.h
-  Add AVFrame.flags and AV_FRAME_FLAG_CORRUPT.
->>>>>>> 28096e0a
 
 2013-08-xx - xxxxxxx - lavfi 3.11.0 - avfilter.h
   Add AVFilterGraph.execute and AVFilterGraph.opaque for custom slice threading
