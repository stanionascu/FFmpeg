--- conflicted
+++ resolved
@@ -425,13 +425,8 @@
             x = range_decode_bits(ctx, 16);
             x |= (range_decode_bits(ctx, tmpk - 16) << 16);
         } else {
-<<<<<<< HEAD
-            av_log(ctx->avctx, AV_LOG_ERROR, "too many bits\n");
-            return -1;
-=======
             av_log(ctx->avctx, AV_LOG_ERROR, "Too many bits: %d\n", tmpk);
             return AVERROR_INVALIDDATA;
->>>>>>> 420d1df2
         }
         x += overflow << tmpk;
     } else {
