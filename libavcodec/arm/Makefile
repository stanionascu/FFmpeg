--- conflicted
+++ resolved
@@ -10,12 +10,6 @@
                                           arm/simple_idct_arm.o
 OBJS-$(CONFIG_FFT)                     += arm/fft_init_arm.o            \
                                           arm/fft_fixed_init_arm.o
-<<<<<<< HEAD
-OBJS-$(CONFIG_FLAC_DECODER)            += arm/flacdsp_init_arm.o        \
-                                          arm/flacdsp_arm.o
-OBJS-$(CONFIG_FLAC_ENCODER)            += arm/flacdsp_init_arm.o
-=======
->>>>>>> 0e083d7e
 OBJS-$(CONFIG_H264CHROMA)              += arm/h264chroma_init_arm.o
 OBJS-$(CONFIG_H264DSP)                 += arm/h264dsp_init_arm.o
 OBJS-$(CONFIG_H264PRED)                += arm/h264pred_init_arm.o
@@ -33,6 +27,7 @@
 OBJS-$(CONFIG_DCA_DECODER)             += arm/dcadsp_init_arm.o
 OBJS-$(CONFIG_FLAC_DECODER)            += arm/flacdsp_init_arm.o        \
                                           arm/flacdsp_arm.o
+OBJS-$(CONFIG_FLAC_ENCODER)            += arm/flacdsp_init_arm.o
 OBJS-$(CONFIG_VC1_DECODER)             += arm/vc1dsp_init_arm.o
 OBJS-$(CONFIG_VORBIS_DECODER)          += arm/vorbisdsp_init_arm.o
 OBJS-$(CONFIG_VP6_DECODER)             += arm/vp6dsp_init_arm.o
