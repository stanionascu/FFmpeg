--- conflicted
+++ resolved
@@ -58,7 +58,7 @@
 typedef struct CinepakContext {
 
     AVCodecContext *avctx;
-    AVFrame frame;
+    AVFrame *frame;
 
     const unsigned char *data;
     int size;
@@ -144,14 +144,14 @@
     for (y=strip->y1; y < strip->y2; y+=4) {
 
 /* take care of y dimension not being multiple of 4, such streams exist */
-        ip0 = ip1 = ip2 = ip3 = s->frame.data[0] +
-          (s->palette_video?strip->x1:strip->x1*3) + (y * s->frame.linesize[0]);
+        ip0 = ip1 = ip2 = ip3 = s->frame->data[0] +
+          (s->palette_video?strip->x1:strip->x1*3) + (y * s->frame->linesize[0]);
         if(s->avctx->height - y > 1) {
-            ip1 = ip0 + s->frame.linesize[0];
+            ip1 = ip0 + s->frame->linesize[0];
             if(s->avctx->height - y > 2) {
-                ip2 = ip1 + s->frame.linesize[0];
+                ip2 = ip1 + s->frame->linesize[0];
                 if(s->avctx->height - y > 3) {
-                    ip3 = ip2 + s->frame.linesize[0];
+                    ip3 = ip2 + s->frame->linesize[0];
                 }
             }
         }
@@ -360,7 +360,7 @@
 
     num_strips = FFMIN(num_strips, MAX_STRIPS);
 
-    s->frame.key_frame = 0;
+    s->frame->key_frame = 0;
 
     for (i=0; i < num_strips; i++) {
         if ((s->data + 12) > eod)
@@ -376,7 +376,7 @@
         s->strips[i].x2 = AV_RB16 (&s->data[10]);
 
         if (s->strips[i].id == 0x10)
-            s->frame.key_frame = 1;
+            s->frame->key_frame = 1;
 
         strip_size = AV_RB24 (&s->data[1]) - 12;
         if (strip_size < 0)
@@ -421,8 +421,9 @@
         avctx->pix_fmt = AV_PIX_FMT_PAL8;
     }
 
-    avcodec_get_frame_defaults(&s->frame);
-    s->frame.data[0] = NULL;
+    s->frame = av_frame_alloc();
+    if (!s->frame)
+        return AVERROR(ENOMEM);
 
     return 0;
 }
@@ -438,14 +439,7 @@
     s->data = buf;
     s->size = buf_size;
 
-<<<<<<< HEAD
-    s->frame.reference = 3;
-    s->frame.buffer_hints = FF_BUFFER_HINTS_VALID | FF_BUFFER_HINTS_PRESERVE |
-                            FF_BUFFER_HINTS_REUSABLE;
-    if ((ret = avctx->reget_buffer(avctx, &s->frame))) {
-=======
-    if ((ret = ff_reget_buffer(avctx, &s->frame))) {
->>>>>>> 759001c5
+    if ((ret = ff_reget_buffer(avctx, s->frame)) < 0) {
         av_log(avctx, AV_LOG_ERROR, "reget_buffer() failed\n");
         return ret;
     }
@@ -453,7 +447,7 @@
     if (s->palette_video) {
         const uint8_t *pal = av_packet_get_side_data(avpkt, AV_PKT_DATA_PALETTE, NULL);
         if (pal) {
-            s->frame.palette_has_changed = 1;
+            s->frame->palette_has_changed = 1;
             memcpy(s->pal, pal, AVPALETTE_SIZE);
         }
     }
@@ -463,9 +457,9 @@
     }
 
     if (s->palette_video)
-        memcpy (s->frame.data[1], s->pal, AVPALETTE_SIZE);
-
-    if ((ret = av_frame_ref(data, &s->frame)) < 0)
+        memcpy (s->frame->data[1], s->pal, AVPALETTE_SIZE);
+
+    if ((ret = av_frame_ref(data, s->frame)) < 0)
         return ret;
 
     *got_frame = 1;
@@ -478,7 +472,7 @@
 {
     CinepakContext *s = avctx->priv_data;
 
-    av_frame_unref(&s->frame);
+    av_frame_free(&s->frame);
 
     return 0;
 }
