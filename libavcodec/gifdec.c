/*
 * GIF decoder
 * Copyright (c) 2003 Fabrice Bellard
 * Copyright (c) 2006 Baptiste Coudurier
 * Copyright (c) 2012 Vitaliy E Sugrobov
 *
 * This file is part of FFmpeg.
 *
 * FFmpeg is free software; you can redistribute it and/or
 * modify it under the terms of the GNU Lesser General Public
 * License as published by the Free Software Foundation; either
 * version 2.1 of the License, or (at your option) any later version.
 *
 * FFmpeg is distributed in the hope that it will be useful,
 * but WITHOUT ANY WARRANTY; without even the implied warranty of
 * MERCHANTABILITY or FITNESS FOR A PARTICULAR PURPOSE.  See the GNU
 * Lesser General Public License for more details.
 *
 * You should have received a copy of the GNU Lesser General Public
 * License along with FFmpeg; if not, write to the Free Software
 * Foundation, Inc., 51 Franklin Street, Fifth Floor, Boston, MA 02110-1301 USA
 */

//#define DEBUG

#include "libavutil/imgutils.h"
#include "libavutil/opt.h"
#include "avcodec.h"
#include "bytestream.h"
#include "internal.h"
#include "lzw.h"
#include "gif.h"

/* This value is intentionally set to "transparent white" color.
 * It is much better to have white background instead of black
 * when gif image converted to format which not support transparency.
 */
#define GIF_TRANSPARENT_COLOR    0x00ffffff

typedef struct GifState {
    const AVClass *class;
    AVFrame picture;
    int screen_width;
    int screen_height;
    int has_global_palette;
    int bits_per_pixel;
    uint32_t bg_color;
    int background_color_index;
    int transparent_color_index;
    int color_resolution;
    /* intermediate buffer for storing color indices
     * obtained from lzw-encoded data stream */
    uint8_t *idx_line;
    int idx_line_size;

    /* after the frame is displayed, the disposal method is used */
    int gce_prev_disposal;
    int gce_disposal;
    /* rectangle describing area that must be disposed */
    int gce_l, gce_t, gce_w, gce_h;
    /* depending on disposal method we store either part of the image
     * drawn on the canvas or background color that
     * should be used upon disposal */
    uint32_t * stored_img;
    int stored_img_size;
    int stored_bg_color;

    /* LZW compatible decoder */
    const uint8_t *bytestream;
    const uint8_t *bytestream_end;
    LZWState *lzw;

    /* aux buffers */
    uint32_t global_palette[256];
    uint32_t local_palette[256];

    AVCodecContext *avctx;
    int keyframe;
    int trans_color;    /**< color value that is used instead of transparent color */
} GifState;

static void gif_read_palette(const uint8_t **buf, uint32_t *pal, int nb)
{
    const uint8_t *pal_end = *buf + nb * 3;

    for (; *buf < pal_end; *buf += 3, pal++)
        *pal = (0xffu << 24) | AV_RB24(*buf);
}

static void gif_fill(AVFrame *picture, uint32_t color)
{
    uint32_t *p = (uint32_t *)picture->data[0];
    uint32_t *p_end = p + (picture->linesize[0] / sizeof(uint32_t)) * picture->height;

    for (; p < p_end; p++)
        *p = color;
}

static void gif_fill_rect(AVFrame *picture, uint32_t color, int l, int t, int w, int h)
{
    const int linesize = picture->linesize[0] / sizeof(uint32_t);
    const uint32_t *py = (uint32_t *)picture->data[0] + t * linesize;
    const uint32_t *pr, *pb = py + (t + h) * linesize;
    uint32_t *px;

    for (; py < pb; py += linesize) {
        px = (uint32_t *)py + l;
        pr = px + w;

        for (; px < pr; px++)
            *px = color;
    }
}

static void gif_copy_img_rect(const uint32_t *src, uint32_t *dst,
                              int linesize, int l, int t, int w, int h)
{
    const int y_start = t * linesize;
    const uint32_t *src_px, *src_pr,
                   *src_py = src + y_start,
                   *dst_py = dst + y_start;
    const uint32_t *src_pb = src_py + (t + h) * linesize;
    uint32_t *dst_px;

    for (; src_py < src_pb; src_py += linesize, dst_py += linesize) {
        src_px = src_py + l;
        dst_px = (uint32_t *)dst_py + l;
        src_pr = src_px + w;

        for (; src_px < src_pr; src_px++, dst_px++)
            *dst_px = *src_px;
    }
}

static int gif_read_image(GifState *s)
{
    int left, top, width, height, bits_per_pixel, code_size, flags;
    int is_interleaved, has_local_palette, y, pass, y1, linesize, pal_size;
    uint32_t *ptr, *pal, *px, *pr, *ptr1;
    int ret;
    uint8_t *idx;

    /* At least 9 bytes of Image Descriptor. */
    if (s->bytestream_end < s->bytestream + 9)
        return AVERROR_INVALIDDATA;

    left = bytestream_get_le16(&s->bytestream);
    top = bytestream_get_le16(&s->bytestream);
    width = bytestream_get_le16(&s->bytestream);
    height = bytestream_get_le16(&s->bytestream);
    flags = bytestream_get_byte(&s->bytestream);
    is_interleaved = flags & 0x40;
    has_local_palette = flags & 0x80;
    bits_per_pixel = (flags & 0x07) + 1;

    av_dlog(s->avctx, "image x=%d y=%d w=%d h=%d\n", left, top, width, height);

    if (has_local_palette) {
        pal_size = 1 << bits_per_pixel;

        if (s->bytestream_end < s->bytestream + pal_size * 3)
            return AVERROR_INVALIDDATA;

        gif_read_palette(&s->bytestream, s->local_palette, pal_size);
        pal = s->local_palette;
    } else {
        if (!s->has_global_palette) {
            av_log(s->avctx, AV_LOG_FATAL, "picture doesn't have either global or local palette.\n");
            return AVERROR_INVALIDDATA;
        }

        pal = s->global_palette;
    }

    if (s->keyframe) {
        if (s->transparent_color_index == -1 && s->has_global_palette) {
            /* transparency wasn't set before the first frame, fill with background color */
            gif_fill(&s->picture, s->bg_color);
        } else {
            /* otherwise fill with transparent color.
             * this is necessary since by default picture filled with 0x80808080. */
            gif_fill(&s->picture, s->trans_color);
        }
    }

    /* verify that all the image is inside the screen dimensions */
    if (left + width > s->screen_width ||
        top + height > s->screen_height)
        return AVERROR(EINVAL);

    /* process disposal method */
    if (s->gce_prev_disposal == GCE_DISPOSAL_BACKGROUND) {
        gif_fill_rect(&s->picture, s->stored_bg_color, s->gce_l, s->gce_t, s->gce_w, s->gce_h);
    } else if (s->gce_prev_disposal == GCE_DISPOSAL_RESTORE) {
        gif_copy_img_rect(s->stored_img, (uint32_t *)s->picture.data[0],
            s->picture.linesize[0] / sizeof(uint32_t), s->gce_l, s->gce_t, s->gce_w, s->gce_h);
    }

    s->gce_prev_disposal = s->gce_disposal;

    if (s->gce_disposal != GCE_DISPOSAL_NONE) {
        s->gce_l = left;  s->gce_t = top;
        s->gce_w = width; s->gce_h = height;

        if (s->gce_disposal == GCE_DISPOSAL_BACKGROUND) {
            if (s->background_color_index == s->transparent_color_index)
                s->stored_bg_color = s->trans_color;
            else
                s->stored_bg_color = s->bg_color;
        } else if (s->gce_disposal == GCE_DISPOSAL_RESTORE) {
            av_fast_malloc(&s->stored_img, &s->stored_img_size, s->picture.linesize[0] * s->picture.height);
            if (!s->stored_img)
                return AVERROR(ENOMEM);

            gif_copy_img_rect((uint32_t *)s->picture.data[0], s->stored_img,
                s->picture.linesize[0] / sizeof(uint32_t), left, top, width, height);
        }
    }

    /* Expect at least 2 bytes: 1 for lzw code size and 1 for block size. */
    if (s->bytestream_end < s->bytestream + 2)
        return AVERROR_INVALIDDATA;

    /* now get the image data */
    code_size = bytestream_get_byte(&s->bytestream);
    if ((ret = ff_lzw_decode_init(s->lzw, code_size, s->bytestream,
                       s->bytestream_end - s->bytestream, FF_LZW_GIF)) < 0) {
        av_log(s->avctx, AV_LOG_ERROR, "LZW init failed\n");
        return ret;
    }

    /* read all the image */
    linesize = s->picture.linesize[0] / sizeof(uint32_t);
    ptr1 = (uint32_t *)s->picture.data[0] + top * linesize + left;
    ptr = ptr1;
    pass = 0;
    y1 = 0;
    for (y = 0; y < height; y++) {
        if (ff_lzw_decode(s->lzw, s->idx_line, width) == 0)
            goto decode_tail;

        pr = ptr + width;

        for (px = ptr, idx = s->idx_line; px < pr; px++, idx++) {
            if (*idx != s->transparent_color_index)
                *px = pal[*idx];
        }

        if (is_interleaved) {
            switch(pass) {
            default:
            case 0:
            case 1:
                y1 += 8;
                ptr += linesize * 8;
                if (y1 >= height) {
                    y1 = pass ? 2 : 4;
                    ptr = ptr1 + linesize * y1;
                    pass++;
                }
                break;
            case 2:
                y1 += 4;
                ptr += linesize * 4;
                if (y1 >= height) {
                    y1 = 1;
                    ptr = ptr1 + linesize;
                    pass++;
                }
                break;
            case 3:
                y1 += 2;
                ptr += linesize * 2;
                break;
            }
        } else {
            ptr += linesize;
        }
    }

 decode_tail:
    /* read the garbage data until end marker is found */
    ff_lzw_decode_tail(s->lzw);
    s->bytestream = ff_lzw_cur_ptr(s->lzw);

    /* Graphic Control Extension's scope is single frame.
     * Remove its influence. */
    s->transparent_color_index = -1;
    s->gce_disposal = GCE_DISPOSAL_NONE;

    return 0;
}

static int gif_read_extension(GifState *s)
{
    int ext_code, ext_len, i, gce_flags, gce_transparent_index;

    /* There must be at least 2 bytes:
     * 1 for extension label and 1 for extension length. */
    if (s->bytestream_end < s->bytestream + 2)
        return AVERROR_INVALIDDATA;

    ext_code = bytestream_get_byte(&s->bytestream);
    ext_len = bytestream_get_byte(&s->bytestream);

    av_dlog(s->avctx, "ext_code=0x%x len=%d\n", ext_code, ext_len);

    switch(ext_code) {
    case GIF_GCE_EXT_LABEL:
        if (ext_len != 4)
            goto discard_ext;

        /* We need at least 5 bytes more: 4 is for extension body
         * and 1 for next block size. */
        if (s->bytestream_end < s->bytestream + 5)
            return AVERROR_INVALIDDATA;

        s->transparent_color_index = -1;
        gce_flags = bytestream_get_byte(&s->bytestream);
        bytestream_get_le16(&s->bytestream);    // delay during which the frame is shown
        gce_transparent_index = bytestream_get_byte(&s->bytestream);
        if (gce_flags & 0x01)
            s->transparent_color_index = gce_transparent_index;
        else
            s->transparent_color_index = -1;
        s->gce_disposal = (gce_flags >> 2) & 0x7;

        av_dlog(s->avctx, "gce_flags=%x tcolor=%d disposal=%d\n",
               gce_flags,
               s->transparent_color_index, s->gce_disposal);

        if (s->gce_disposal > 3) {
            s->gce_disposal = GCE_DISPOSAL_NONE;
            av_dlog(s->avctx, "invalid value in gce_disposal (%d). Using default value of 0.\n", ext_len);
        }

        ext_len = bytestream_get_byte(&s->bytestream);
        break;
    }

    /* NOTE: many extension blocks can come after */
 discard_ext:
    while (ext_len != 0) {
        /* There must be at least ext_len bytes and 1 for next block size byte. */
        if (s->bytestream_end < s->bytestream + ext_len + 1)
            return AVERROR_INVALIDDATA;

        for (i = 0; i < ext_len; i++)
            bytestream_get_byte(&s->bytestream);
        ext_len = bytestream_get_byte(&s->bytestream);

        av_dlog(s->avctx, "ext_len1=%d\n", ext_len);
    }
    return 0;
}

static int gif_read_header1(GifState *s)
{
    uint8_t sig[6];
    int v, n;
    int background_color_index;

    if (s->bytestream_end < s->bytestream + 13)
        return AVERROR_INVALIDDATA;

    /* read gif signature */
    bytestream_get_buffer(&s->bytestream, sig, 6);
    if (memcmp(sig, gif87a_sig, 6) != 0 &&
        memcmp(sig, gif89a_sig, 6) != 0)
        return AVERROR_INVALIDDATA;

    /* read screen header */
    s->transparent_color_index = -1;
    s->screen_width = bytestream_get_le16(&s->bytestream);
    s->screen_height = bytestream_get_le16(&s->bytestream);
    if(   (unsigned)s->screen_width  > 32767
       || (unsigned)s->screen_height > 32767){
        av_log(s->avctx, AV_LOG_ERROR, "picture size too large\n");
        return AVERROR_INVALIDDATA;
    }

    av_fast_malloc(&s->idx_line, &s->idx_line_size, s->screen_width);
    if (!s->idx_line)
        return AVERROR(ENOMEM);

    v = bytestream_get_byte(&s->bytestream);
    s->color_resolution = ((v & 0x70) >> 4) + 1;
    s->has_global_palette = (v & 0x80);
    s->bits_per_pixel = (v & 0x07) + 1;
    background_color_index = bytestream_get_byte(&s->bytestream);
    n = bytestream_get_byte(&s->bytestream);
    if (n) {
        s->avctx->sample_aspect_ratio.num = n + 15;
        s->avctx->sample_aspect_ratio.den = 64;
    }

    av_dlog(s->avctx, "screen_w=%d screen_h=%d bpp=%d global_palette=%d\n",
           s->screen_width, s->screen_height, s->bits_per_pixel,
           s->has_global_palette);

    if (s->has_global_palette) {
        s->background_color_index = background_color_index;
        n = 1 << s->bits_per_pixel;
        if (s->bytestream_end < s->bytestream + n * 3)
            return AVERROR_INVALIDDATA;

        gif_read_palette(&s->bytestream, s->global_palette, n);
        s->bg_color = s->global_palette[s->background_color_index];
    } else
        s->background_color_index = -1;

    return 0;
}

static int gif_parse_next_image(GifState *s, int *got_picture)
{
    int ret;
    *got_picture = sizeof(AVPicture);
    while (s->bytestream < s->bytestream_end) {
        int code = bytestream_get_byte(&s->bytestream);

        av_dlog(s->avctx, "code=%02x '%c'\n", code, code);

        switch (code) {
        case GIF_IMAGE_SEPARATOR:
            return gif_read_image(s);
        case GIF_EXTENSION_INTRODUCER:
            if ((ret = gif_read_extension(s)) < 0)
                return ret;
            break;
        case GIF_TRAILER:
            /* end of image */
            *got_picture = 0;
            return 0;
        default:
            /* erroneous block label */
            return AVERROR_INVALIDDATA;
        }
    }
    return AVERROR_EOF;
}

static av_cold int gif_decode_init(AVCodecContext *avctx)
{
    GifState *s = avctx->priv_data;

    s->avctx = avctx;

    avctx->pix_fmt = AV_PIX_FMT_RGB32;
    avcodec_get_frame_defaults(&s->picture);
    avctx->coded_frame= &s->picture;
    s->picture.data[0] = NULL;
    ff_lzw_decode_open(&s->lzw);
    return 0;
}

<<<<<<< HEAD
static int gif_decode_frame(AVCodecContext *avctx, void *data, int *got_picture, AVPacket *avpkt)
=======
static int gif_decode_frame(AVCodecContext *avctx, void *data, int *got_frame,
                            AVPacket *avpkt)
>>>>>>> df9b9567
{
    const uint8_t *buf = avpkt->data;
    int buf_size = avpkt->size;
    GifState *s = avctx->priv_data;
    AVFrame *picture = data;
    int ret;

    s->picture.pts          = avpkt->pts;
    s->picture.pkt_pts      = avpkt->pts;
    s->picture.pkt_dts      = avpkt->dts;
    s->picture.pkt_duration = avpkt->duration;

    s->bytestream = buf;
    s->bytestream_end = buf + buf_size;

    if (buf_size >= 6) {
        s->keyframe = memcmp(s->bytestream, gif87a_sig, 6) == 0 ||
                      memcmp(s->bytestream, gif89a_sig, 6) == 0;
    } else {
        s->keyframe = 0;
    }

    if (s->keyframe) {
        if ((ret = gif_read_header1(s)) < 0)
            return ret;

        if ((ret = av_image_check_size(s->screen_width, s->screen_height, 0, avctx)) < 0)
            return ret;
        avcodec_set_dimensions(avctx, s->screen_width, s->screen_height);

        if (s->picture.data[0])
            avctx->release_buffer(avctx, &s->picture);

        if ((ret = ff_get_buffer(avctx, &s->picture)) < 0) {
            av_log(avctx, AV_LOG_ERROR, "get_buffer() failed\n");
            return ret;
        }

        s->picture.pict_type = AV_PICTURE_TYPE_I;
        s->picture.key_frame = 1;
    } else {
        if ((ret = avctx->reget_buffer(avctx, &s->picture)) < 0) {
            av_log(avctx, AV_LOG_ERROR, "reget_buffer() failed\n");
            return ret;
        }

        s->picture.pict_type = AV_PICTURE_TYPE_P;
        s->picture.key_frame = 0;
    }

    ret = gif_parse_next_image(s, got_picture);
    if (ret < 0)
        return ret;
    else if (*got_picture)
        *picture = s->picture;

<<<<<<< HEAD
=======
    *picture = s->picture;
    *got_frame = 1;
>>>>>>> df9b9567
    return s->bytestream - buf;
}

static av_cold int gif_decode_close(AVCodecContext *avctx)
{
    GifState *s = avctx->priv_data;

    ff_lzw_decode_close(&s->lzw);
    if(s->picture.data[0])
        avctx->release_buffer(avctx, &s->picture);

    av_freep(&s->idx_line);
    av_freep(&s->stored_img);

    return 0;
}

static const AVOption options[] = {
    { "trans_color", "color value (ARGB) that is used instead of transparent color",
      offsetof(GifState, trans_color), AV_OPT_TYPE_INT,
      {.i64 = GIF_TRANSPARENT_COLOR}, 0, 0xffffffff,
      AV_OPT_FLAG_DECODING_PARAM|AV_OPT_FLAG_VIDEO_PARAM },
    { NULL },
};

static const AVClass decoder_class = {
    .class_name = "gif decoder",
    .item_name  = av_default_item_name,
    .option     = options,
    .version    = LIBAVUTIL_VERSION_INT,
    .category   = AV_CLASS_CATEGORY_DECODER,
};

AVCodec ff_gif_decoder = {
    .name           = "gif",
    .type           = AVMEDIA_TYPE_VIDEO,
    .id             = AV_CODEC_ID_GIF,
    .priv_data_size = sizeof(GifState),
    .init           = gif_decode_init,
    .close          = gif_decode_close,
    .decode         = gif_decode_frame,
    .capabilities   = CODEC_CAP_DR1,
    .long_name      = NULL_IF_CONFIG_SMALL("GIF (Graphics Interchange Format)"),
    .priv_class     = &decoder_class,
};<|MERGE_RESOLUTION|>--- conflicted
+++ resolved
@@ -415,7 +415,7 @@
 static int gif_parse_next_image(GifState *s, int *got_picture)
 {
     int ret;
-    *got_picture = sizeof(AVPicture);
+    *got_picture = 1;
     while (s->bytestream < s->bytestream_end) {
         int code = bytestream_get_byte(&s->bytestream);
 
@@ -454,12 +454,7 @@
     return 0;
 }
 
-<<<<<<< HEAD
-static int gif_decode_frame(AVCodecContext *avctx, void *data, int *got_picture, AVPacket *avpkt)
-=======
-static int gif_decode_frame(AVCodecContext *avctx, void *data, int *got_frame,
-                            AVPacket *avpkt)
->>>>>>> df9b9567
+static int gif_decode_frame(AVCodecContext *avctx, void *data, int *got_frame, AVPacket *avpkt)
 {
     const uint8_t *buf = avpkt->data;
     int buf_size = avpkt->size;
@@ -510,17 +505,12 @@
         s->picture.key_frame = 0;
     }
 
-    ret = gif_parse_next_image(s, got_picture);
+    ret = gif_parse_next_image(s, got_frame);
     if (ret < 0)
         return ret;
-    else if (*got_picture)
+    else if (*got_frame)
         *picture = s->picture;
 
-<<<<<<< HEAD
-=======
-    *picture = s->picture;
-    *got_frame = 1;
->>>>>>> df9b9567
     return s->bytestream - buf;
 }
 
