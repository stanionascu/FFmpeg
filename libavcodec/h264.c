/*
 * H.26L/H.264/AVC/JVT/14496-10/... decoder
 * Copyright (c) 2003 Michael Niedermayer <michaelni@gmx.at>
 *
 * This file is part of FFmpeg.
 *
 * FFmpeg is free software; you can redistribute it and/or
 * modify it under the terms of the GNU Lesser General Public
 * License as published by the Free Software Foundation; either
 * version 2.1 of the License, or (at your option) any later version.
 *
 * FFmpeg is distributed in the hope that it will be useful,
 * but WITHOUT ANY WARRANTY; without even the implied warranty of
 * MERCHANTABILITY or FITNESS FOR A PARTICULAR PURPOSE.  See the GNU
 * Lesser General Public License for more details.
 *
 * You should have received a copy of the GNU Lesser General Public
 * License along with FFmpeg; if not, write to the Free Software
 * Foundation, Inc., 51 Franklin Street, Fifth Floor, Boston, MA 02110-1301 USA
 */

/**
 * @file
 * H.264 / AVC / MPEG4 part10 codec.
 * @author Michael Niedermayer <michaelni@gmx.at>
 */

#define UNCHECKED_BITSTREAM_READER 1

#include "libavutil/imgutils.h"
#include "libavutil/opt.h"
#include "internal.h"
#include "cabac.h"
#include "cabac_functions.h"
#include "dsputil.h"
#include "avcodec.h"
#include "mpegvideo.h"
#include "h264.h"
#include "h264data.h"
#include "h264chroma.h"
#include "h264_mvpred.h"
#include "golomb.h"
#include "mathops.h"
#include "rectangle.h"
#include "svq3.h"
#include "thread.h"
#include "vdpau_internal.h"
#include "libavutil/avassert.h"

// #undef NDEBUG
#include <assert.h>

const uint16_t ff_h264_mb_sizes[4] = { 256, 384, 512, 768 };

static const uint8_t rem6[QP_MAX_NUM + 1] = {
    0, 1, 2, 3, 4, 5, 0, 1, 2, 3, 4, 5, 0, 1, 2, 3, 4, 5, 0, 1, 2,
    3, 4, 5, 0, 1, 2, 3, 4, 5, 0, 1, 2, 3, 4, 5, 0, 1, 2, 3, 4, 5,
    0, 1, 2, 3, 4, 5, 0, 1, 2, 3, 4, 5, 0, 1, 2, 3, 4, 5, 0, 1, 2,
    3, 4, 5, 0, 1, 2, 3, 4, 5, 0, 1, 2, 3, 4, 5, 0, 1, 2, 3, 4, 5,
    0, 1, 2, 3,
};

static const uint8_t div6[QP_MAX_NUM + 1] = {
    0, 0, 0, 0, 0, 0, 1, 1, 1, 1, 1, 1, 2, 2, 2, 2, 2, 2, 3,  3,  3,
    3, 3, 3, 4, 4, 4, 4, 4, 4, 5, 5, 5, 5, 5, 5, 6, 6, 6, 6,  6,  6,
    7, 7, 7, 7, 7, 7, 8, 8, 8, 8, 8, 8, 9, 9, 9, 9, 9, 9, 10, 10, 10,
   10,10,10,11,11,11,11,11,11,12,12,12,12,12,12,13,13,13, 13, 13, 13,
   14,14,14,14,
};

static const enum AVPixelFormat h264_hwaccel_pixfmt_list_420[] = {
#if CONFIG_H264_DXVA2_HWACCEL
    AV_PIX_FMT_DXVA2_VLD,
#endif
#if CONFIG_H264_VAAPI_HWACCEL
    AV_PIX_FMT_VAAPI_VLD,
#endif
#if CONFIG_H264_VDA_HWACCEL
    AV_PIX_FMT_VDA_VLD,
#endif
#if CONFIG_H264_VDPAU_HWACCEL
    AV_PIX_FMT_VDPAU,
#endif
    AV_PIX_FMT_YUV420P,
    AV_PIX_FMT_NONE
};

static const enum AVPixelFormat h264_hwaccel_pixfmt_list_jpeg_420[] = {
#if CONFIG_H264_DXVA2_HWACCEL
    AV_PIX_FMT_DXVA2_VLD,
#endif
#if CONFIG_H264_VAAPI_HWACCEL
    AV_PIX_FMT_VAAPI_VLD,
#endif
#if CONFIG_H264_VDA_HWACCEL
    AV_PIX_FMT_VDA_VLD,
#endif
#if CONFIG_H264_VDPAU_HWACCEL
    AV_PIX_FMT_VDPAU,
#endif
    AV_PIX_FMT_YUVJ420P,
    AV_PIX_FMT_NONE
};

int avpriv_h264_has_num_reorder_frames(AVCodecContext *avctx)
{
    H264Context *h = avctx->priv_data;
    return h ? h->sps.num_reorder_frames : 0;
}

static void h264_er_decode_mb(void *opaque, int ref, int mv_dir, int mv_type,
                              int (*mv)[2][4][2],
                              int mb_x, int mb_y, int mb_intra, int mb_skipped)
{
    H264Context    *h = opaque;

    h->mb_x  = mb_x;
    h->mb_y  = mb_y;
    h->mb_xy = mb_x + mb_y * h->mb_stride;
    memset(h->non_zero_count_cache, 0, sizeof(h->non_zero_count_cache));
    av_assert1(ref >= 0);
    /* FIXME: It is possible albeit uncommon that slice references
     * differ between slices. We take the easy approach and ignore
     * it for now. If this turns out to have any relevance in
     * practice then correct remapping should be added. */
    if (ref >= h->ref_count[0])
        ref = 0;
    if (!h->ref_list[0][ref].f.data[0]) {
        av_log(h->avctx, AV_LOG_DEBUG, "Reference not available for error concealing\n");
        ref = 0;
    }
    if ((h->ref_list[0][ref].f.reference&3) != 3) {
        av_log(h->avctx, AV_LOG_DEBUG, "Reference invalid\n");
        return;
    }
    fill_rectangle(&h->cur_pic.f.ref_index[0][4 * h->mb_xy],
                   2, 2, 2, ref, 1);
    fill_rectangle(&h->ref_cache[0][scan8[0]], 4, 4, 8, ref, 1);
    fill_rectangle(h->mv_cache[0][scan8[0]], 4, 4, 8,
                   pack16to32((*mv)[0][0][0], (*mv)[0][0][1]), 4);
    h->mb_mbaff =
    h->mb_field_decoding_flag = 0;
    ff_h264_hl_decode_mb(h);
}

static void draw_horiz_band(AVCodecContext *avctx, Picture *cur,
                            Picture *last, int y, int h, int picture_structure,
                            int first_field, int low_delay)
{
    const AVPixFmtDescriptor *desc = av_pix_fmt_desc_get(avctx->pix_fmt);
    int vshift = desc->log2_chroma_h;
    const int field_pic = picture_structure != PICT_FRAME;
    if(field_pic){
        h <<= 1;
        y <<= 1;
    }

    h = FFMIN(h, avctx->height - y);

    if(field_pic && first_field && !(avctx->slice_flags&SLICE_FLAG_ALLOW_FIELD)) return;

    if (avctx->draw_horiz_band) {
        AVFrame *src;
        int offset[AV_NUM_DATA_POINTERS];
        int i;

        if(cur->f.pict_type == AV_PICTURE_TYPE_B || low_delay ||
           (avctx->slice_flags & SLICE_FLAG_CODED_ORDER))
            src = &cur->f;
        else if (last)
            src = &last->f;
        else
            return;

        offset[0]= y * src->linesize[0];
        offset[1]=
        offset[2]= (y >> vshift) * src->linesize[1];
        for (i = 3; i < AV_NUM_DATA_POINTERS; i++)
            offset[i] = 0;

        emms_c();

        avctx->draw_horiz_band(avctx, src, offset,
                               y, picture_structure, h);
    }
}

void ff_h264_draw_horiz_band(H264Context *h, int y, int height)
{
<<<<<<< HEAD
    draw_horiz_band(h->avctx, &h->cur_pic,
                    h->ref_list[0][0].f.data[0] ? &h->ref_list[0][0] : NULL,
                    y, height, h->picture_structure, h->first_field,
                    h->low_delay);
=======
    AVCodecContext *avctx = h->avctx;
    Picture *cur  = &h->cur_pic;
    Picture *last = h->ref_list[0][0].f.data[0] ? &h->ref_list[0][0] : NULL;
    const AVPixFmtDescriptor *desc = av_pix_fmt_desc_get(avctx->pix_fmt);
    int vshift = desc->log2_chroma_h;
    const int field_pic = h->picture_structure != PICT_FRAME;
    if (field_pic) {
        height <<= 1;
        y <<= 1;
    }

    height = FFMIN(height, avctx->height - y);

    if (field_pic && h->first_field && !(avctx->slice_flags & SLICE_FLAG_ALLOW_FIELD))
        return;

    if (avctx->draw_horiz_band) {
        AVFrame *src;
        int offset[AV_NUM_DATA_POINTERS];
        int i;

        if (cur->f.pict_type == AV_PICTURE_TYPE_B || h->low_delay ||
           (avctx->slice_flags & SLICE_FLAG_CODED_ORDER))
            src = &cur->f;
        else if (last)
            src = &last->f;
        else
            return;

        offset[0] = y * src->linesize[0];
        offset[1] =
        offset[2] = (y >> vshift) * src->linesize[1];
        for (i = 3; i < AV_NUM_DATA_POINTERS; i++)
            offset[i] = 0;

        emms_c();

        avctx->draw_horiz_band(avctx, src, offset,
                               y, h->picture_structure, height);
    }
>>>>>>> 54b298fe
}

static void free_frame_buffer(H264Context *h, Picture *pic)
{
    pic->period_since_free = 0;
    ff_thread_release_buffer(h->avctx, &pic->f);
    av_freep(&pic->f.hwaccel_picture_private);
}

static void free_picture(H264Context *h, Picture *pic)
{
    int i;

    if (pic->f.data[0])
        free_frame_buffer(h, pic);

    av_freep(&pic->qscale_table_base);
    pic->f.qscale_table = NULL;
    av_freep(&pic->mb_type_base);
    pic->f.mb_type = NULL;
    for (i = 0; i < 2; i++) {
        av_freep(&pic->motion_val_base[i]);
        av_freep(&pic->f.ref_index[i]);
        pic->f.motion_val[i] = NULL;
    }
}

static void release_unused_pictures(H264Context *h, int remove_current)
{
    int i;

    /* release non reference frames */
    for (i = 0; i < h->picture_count; i++) {
        if (h->DPB[i].f.data[0] && !h->DPB[i].f.reference &&
            (!h->DPB[i].owner2 || h->DPB[i].owner2 == h) &&
            (remove_current || &h->DPB[i] != h->cur_pic_ptr)) {
            free_frame_buffer(h, &h->DPB[i]);
        }
    }
}

static int alloc_scratch_buffers(H264Context *h, int linesize)
{
    int alloc_size = FFALIGN(FFABS(linesize) + 32, 32);

    if (h->bipred_scratchpad)
        return 0;

    h->bipred_scratchpad = av_malloc(16 * 6 * alloc_size);
    // edge emu needs blocksize + filter length - 1
    // (= 21x21 for  h264)
    h->edge_emu_buffer = av_mallocz(alloc_size * 2 * 21);
    h->me.scratchpad   = av_mallocz(alloc_size * 2 * 16 * 2);

    if (!h->bipred_scratchpad || !h->edge_emu_buffer || !h->me.scratchpad) {
        av_freep(&h->bipred_scratchpad);
        av_freep(&h->edge_emu_buffer);
        av_freep(&h->me.scratchpad);
        return AVERROR(ENOMEM);
    }

    h->me.temp = h->me.scratchpad;

    return 0;
}

static int alloc_picture(H264Context *h, Picture *pic)
{
    const int big_mb_num    = h->mb_stride * (h->mb_height + 1) + 1;
    const int mb_array_size = h->mb_stride * h->mb_height;
    const int b4_stride     = h->mb_width * 4 + 1;
    const int b4_array_size = b4_stride * h->mb_height * 4;
    int i, ret = 0;

    av_assert0(!pic->f.data[0]);

    if (h->avctx->hwaccel) {
        const AVHWAccel *hwaccel = h->avctx->hwaccel;
        av_assert0(!pic->f.hwaccel_picture_private);
        if (hwaccel->priv_data_size) {
            pic->f.hwaccel_picture_private = av_mallocz(hwaccel->priv_data_size);
            if (!pic->f.hwaccel_picture_private)
                return AVERROR(ENOMEM);
        }
    }
    ret = ff_thread_get_buffer(h->avctx, &pic->f);
    if (ret < 0)
        goto fail;

    h->linesize   = pic->f.linesize[0];
    h->uvlinesize = pic->f.linesize[1];

    if (pic->f.qscale_table == NULL) {
        FF_ALLOCZ_OR_GOTO(h->avctx, pic->qscale_table_base,
                          (big_mb_num + h->mb_stride) * sizeof(uint8_t),
                          fail)
        FF_ALLOCZ_OR_GOTO(h->avctx, pic->mb_type_base,
                          (big_mb_num + h->mb_stride) * sizeof(uint32_t),
                          fail)
        pic->f.mb_type = pic->mb_type_base + 2 * h->mb_stride + 1;
        pic->f.qscale_table = pic->qscale_table_base + 2 * h->mb_stride + 1;

        for (i = 0; i < 2; i++) {
            FF_ALLOCZ_OR_GOTO(h->avctx, pic->motion_val_base[i],
                              2 * (b4_array_size + 4) * sizeof(int16_t),
                              fail)
            pic->f.motion_val[i] = pic->motion_val_base[i] + 4;
            FF_ALLOCZ_OR_GOTO(h->avctx, pic->f.ref_index[i],
                              4 * mb_array_size * sizeof(uint8_t), fail)
        }
        pic->f.motion_subsample_log2 = 2;

        pic->f.qstride = h->mb_stride;
    }

    pic->owner2 = h;

    return 0;
fail:
    free_frame_buffer(h, pic);
    return (ret < 0) ? ret : AVERROR(ENOMEM);
}

static inline int pic_is_unused(H264Context *h, Picture *pic)
{
    if (   (h->avctx->active_thread_type & FF_THREAD_FRAME)
        && pic->f.qscale_table //check if the frame has anything allocated
        && pic->period_since_free < h->avctx->thread_count)
        return 0;
    if (pic->f.data[0] == NULL)
        return 1;
    if (pic->needs_realloc && !(pic->f.reference & DELAYED_PIC_REF))
        if (!pic->owner2 || pic->owner2 == h)
            return 1;
    return 0;
}

static int find_unused_picture(H264Context *h)
{
    int i;

    for (i = h->picture_range_start; i < h->picture_range_end; i++) {
        if (pic_is_unused(h, &h->DPB[i]))
            break;
    }
    if (i == h->picture_range_end)
        return AVERROR_INVALIDDATA;

    if (h->DPB[i].needs_realloc) {
        h->DPB[i].needs_realloc = 0;
        free_picture(h, &h->DPB[i]);
        avcodec_get_frame_defaults(&h->DPB[i].f);
    }

    return i;
}

/**
 * Check if the top & left blocks are available if needed and
 * change the dc mode so it only uses the available blocks.
 */
int ff_h264_check_intra4x4_pred_mode(H264Context *h)
{
    static const int8_t top[12] = {
        -1, 0, LEFT_DC_PRED, -1, -1, -1, -1, -1, 0
    };
    static const int8_t left[12] = {
        0, -1, TOP_DC_PRED, 0, -1, -1, -1, 0, -1, DC_128_PRED
    };
    int i;

    if (!(h->top_samples_available & 0x8000)) {
        for (i = 0; i < 4; i++) {
            int status = top[h->intra4x4_pred_mode_cache[scan8[0] + i]];
            if (status < 0) {
                av_log(h->avctx, AV_LOG_ERROR,
                       "top block unavailable for requested intra4x4 mode %d at %d %d\n",
                       status, h->mb_x, h->mb_y);
                return -1;
            } else if (status) {
                h->intra4x4_pred_mode_cache[scan8[0] + i] = status;
            }
        }
    }

    if ((h->left_samples_available & 0x8888) != 0x8888) {
        static const int mask[4] = { 0x8000, 0x2000, 0x80, 0x20 };
        for (i = 0; i < 4; i++)
            if (!(h->left_samples_available & mask[i])) {
                int status = left[h->intra4x4_pred_mode_cache[scan8[0] + 8 * i]];
                if (status < 0) {
                    av_log(h->avctx, AV_LOG_ERROR,
                           "left block unavailable for requested intra4x4 mode %d at %d %d\n",
                           status, h->mb_x, h->mb_y);
                    return -1;
                } else if (status) {
                    h->intra4x4_pred_mode_cache[scan8[0] + 8 * i] = status;
                }
            }
    }

    return 0;
} // FIXME cleanup like ff_h264_check_intra_pred_mode

/**
 * Check if the top & left blocks are available if needed and
 * change the dc mode so it only uses the available blocks.
 */
int ff_h264_check_intra_pred_mode(H264Context *h, int mode, int is_chroma)
{
    static const int8_t top[7]  = { LEFT_DC_PRED8x8, 1, -1, -1 };
    static const int8_t left[7] = { TOP_DC_PRED8x8, -1, 2, -1, DC_128_PRED8x8 };

    if (mode > 6U) {
        av_log(h->avctx, AV_LOG_ERROR,
               "out of range intra chroma pred mode at %d %d\n",
               h->mb_x, h->mb_y);
        return -1;
    }

    if (!(h->top_samples_available & 0x8000)) {
        mode = top[mode];
        if (mode < 0) {
            av_log(h->avctx, AV_LOG_ERROR,
                   "top block unavailable for requested intra mode at %d %d\n",
                   h->mb_x, h->mb_y);
            return -1;
        }
    }

    if ((h->left_samples_available & 0x8080) != 0x8080) {
        mode = left[mode];
        if (is_chroma && (h->left_samples_available & 0x8080)) {
            // mad cow disease mode, aka MBAFF + constrained_intra_pred
            mode = ALZHEIMER_DC_L0T_PRED8x8 +
                   (!(h->left_samples_available & 0x8000)) +
                   2 * (mode == DC_128_PRED8x8);
        }
        if (mode < 0) {
            av_log(h->avctx, AV_LOG_ERROR,
                   "left block unavailable for requested intra mode at %d %d\n",
                   h->mb_x, h->mb_y);
            return -1;
        }
    }

    return mode;
}

const uint8_t *ff_h264_decode_nal(H264Context *h, const uint8_t *src,
                                  int *dst_length, int *consumed, int length)
{
    int i, si, di;
    uint8_t *dst;
    int bufidx;

    // src[0]&0x80; // forbidden bit
    h->nal_ref_idc   = src[0] >> 5;
    h->nal_unit_type = src[0] & 0x1F;

    src++;
    length--;

#define STARTCODE_TEST                                                  \
        if (i + 2 < length && src[i + 1] == 0 && src[i + 2] <= 3) {     \
            if (src[i + 2] != 3) {                                      \
                /* startcode, so we must be past the end */             \
                length = i;                                             \
            }                                                           \
            break;                                                      \
        }
#if HAVE_FAST_UNALIGNED
#define FIND_FIRST_ZERO                                                 \
        if (i > 0 && !src[i])                                           \
            i--;                                                        \
        while (src[i])                                                  \
            i++
#if HAVE_FAST_64BIT
    for (i = 0; i + 1 < length; i += 9) {
        if (!((~AV_RN64A(src + i) &
               (AV_RN64A(src + i) - 0x0100010001000101ULL)) &
              0x8000800080008080ULL))
            continue;
        FIND_FIRST_ZERO;
        STARTCODE_TEST;
        i -= 7;
    }
#else
    for (i = 0; i + 1 < length; i += 5) {
        if (!((~AV_RN32A(src + i) &
               (AV_RN32A(src + i) - 0x01000101U)) &
              0x80008080U))
            continue;
        FIND_FIRST_ZERO;
        STARTCODE_TEST;
        i -= 3;
    }
#endif
#else
    for (i = 0; i + 1 < length; i += 2) {
        if (src[i])
            continue;
        if (i > 0 && src[i - 1] == 0)
            i--;
        STARTCODE_TEST;
    }
#endif

    // use second escape buffer for inter data
    bufidx = h->nal_unit_type == NAL_DPC ? 1 : 0;

    si = h->rbsp_buffer_size[bufidx];
    av_fast_padded_malloc(&h->rbsp_buffer[bufidx], &h->rbsp_buffer_size[bufidx], length+MAX_MBPAIR_SIZE);
    dst = h->rbsp_buffer[bufidx];

    if (dst == NULL)
        return NULL;

    if(i>=length-1){ //no escaped 0
        *dst_length= length;
        *consumed= length+1; //+1 for the header
        if(h->avctx->flags2 & CODEC_FLAG2_FAST){
            return src;
        }else{
            memcpy(dst, src, length);
            return dst;
        }
    }

    memcpy(dst, src, i);
    si = di = i;
    while (si + 2 < length) {
        // remove escapes (very rare 1:2^22)
        if (src[si + 2] > 3) {
            dst[di++] = src[si++];
            dst[di++] = src[si++];
        } else if (src[si] == 0 && src[si + 1] == 0) {
            if (src[si + 2] == 3) { // escape
                dst[di++]  = 0;
                dst[di++]  = 0;
                si        += 3;
                continue;
            } else // next start code
                goto nsc;
        }

        dst[di++] = src[si++];
    }
    while (si < length)
        dst[di++] = src[si++];
nsc:

    memset(dst + di, 0, FF_INPUT_BUFFER_PADDING_SIZE);

    *dst_length = di;
    *consumed   = si + 1; // +1 for the header
    /* FIXME store exact number of bits in the getbitcontext
     * (it is needed for decoding) */
    return dst;
}

/**
 * Identify the exact end of the bitstream
 * @return the length of the trailing, or 0 if damaged
 */
static int decode_rbsp_trailing(H264Context *h, const uint8_t *src)
{
    int v = *src;
    int r;

    tprintf(h->avctx, "rbsp trailing %X\n", v);

    for (r = 1; r < 9; r++) {
        if (v & 1)
            return r;
        v >>= 1;
    }
    return 0;
}

static inline int get_lowest_part_list_y(H264Context *h, Picture *pic, int n,
                                         int height, int y_offset, int list)
{
    int raw_my        = h->mv_cache[list][scan8[n]][1];
    int filter_height_down = (raw_my & 3) ? 3 : 0;
    int full_my       = (raw_my >> 2) + y_offset;
    int bottom        = full_my + filter_height_down + height;

    av_assert2(height >= 0);

    return FFMAX(0, bottom);
}

static inline void get_lowest_part_y(H264Context *h, int refs[2][48], int n,
                                     int height, int y_offset, int list0,
                                     int list1, int *nrefs)
{
    int my;

    y_offset += 16 * (h->mb_y >> MB_FIELD);

    if (list0) {
        int ref_n    = h->ref_cache[0][scan8[n]];
        Picture *ref = &h->ref_list[0][ref_n];

        // Error resilience puts the current picture in the ref list.
        // Don't try to wait on these as it will cause a deadlock.
        // Fields can wait on each other, though.
        if (ref->f.thread_opaque   != h->cur_pic.f.thread_opaque ||
            (ref->f.reference & 3) != h->picture_structure) {
            my = get_lowest_part_list_y(h, ref, n, height, y_offset, 0);
            if (refs[0][ref_n] < 0)
                nrefs[0] += 1;
            refs[0][ref_n] = FFMAX(refs[0][ref_n], my);
        }
    }

    if (list1) {
        int ref_n    = h->ref_cache[1][scan8[n]];
        Picture *ref = &h->ref_list[1][ref_n];

        if (ref->f.thread_opaque   != h->cur_pic.f.thread_opaque ||
            (ref->f.reference & 3) != h->picture_structure) {
            my = get_lowest_part_list_y(h, ref, n, height, y_offset, 1);
            if (refs[1][ref_n] < 0)
                nrefs[1] += 1;
            refs[1][ref_n] = FFMAX(refs[1][ref_n], my);
        }
    }
}

/**
 * Wait until all reference frames are available for MC operations.
 *
 * @param h the H264 context
 */
static void await_references(H264Context *h)
{
    const int mb_xy   = h->mb_xy;
    const int mb_type = h->cur_pic.f.mb_type[mb_xy];
    int refs[2][48];
    int nrefs[2] = { 0 };
    int ref, list;

    memset(refs, -1, sizeof(refs));

    if (IS_16X16(mb_type)) {
        get_lowest_part_y(h, refs, 0, 16, 0,
                          IS_DIR(mb_type, 0, 0), IS_DIR(mb_type, 0, 1), nrefs);
    } else if (IS_16X8(mb_type)) {
        get_lowest_part_y(h, refs, 0, 8, 0,
                          IS_DIR(mb_type, 0, 0), IS_DIR(mb_type, 0, 1), nrefs);
        get_lowest_part_y(h, refs, 8, 8, 8,
                          IS_DIR(mb_type, 1, 0), IS_DIR(mb_type, 1, 1), nrefs);
    } else if (IS_8X16(mb_type)) {
        get_lowest_part_y(h, refs, 0, 16, 0,
                          IS_DIR(mb_type, 0, 0), IS_DIR(mb_type, 0, 1), nrefs);
        get_lowest_part_y(h, refs, 4, 16, 0,
                          IS_DIR(mb_type, 1, 0), IS_DIR(mb_type, 1, 1), nrefs);
    } else {
        int i;

        av_assert2(IS_8X8(mb_type));

        for (i = 0; i < 4; i++) {
            const int sub_mb_type = h->sub_mb_type[i];
            const int n           = 4 * i;
            int y_offset          = (i & 2) << 2;

            if (IS_SUB_8X8(sub_mb_type)) {
                get_lowest_part_y(h, refs, n, 8, y_offset,
                                  IS_DIR(sub_mb_type, 0, 0),
                                  IS_DIR(sub_mb_type, 0, 1),
                                  nrefs);
            } else if (IS_SUB_8X4(sub_mb_type)) {
                get_lowest_part_y(h, refs, n, 4, y_offset,
                                  IS_DIR(sub_mb_type, 0, 0),
                                  IS_DIR(sub_mb_type, 0, 1),
                                  nrefs);
                get_lowest_part_y(h, refs, n + 2, 4, y_offset + 4,
                                  IS_DIR(sub_mb_type, 0, 0),
                                  IS_DIR(sub_mb_type, 0, 1),
                                  nrefs);
            } else if (IS_SUB_4X8(sub_mb_type)) {
                get_lowest_part_y(h, refs, n, 8, y_offset,
                                  IS_DIR(sub_mb_type, 0, 0),
                                  IS_DIR(sub_mb_type, 0, 1),
                                  nrefs);
                get_lowest_part_y(h, refs, n + 1, 8, y_offset,
                                  IS_DIR(sub_mb_type, 0, 0),
                                  IS_DIR(sub_mb_type, 0, 1),
                                  nrefs);
            } else {
                int j;
                av_assert2(IS_SUB_4X4(sub_mb_type));
                for (j = 0; j < 4; j++) {
                    int sub_y_offset = y_offset + 2 * (j & 2);
                    get_lowest_part_y(h, refs, n + j, 4, sub_y_offset,
                                      IS_DIR(sub_mb_type, 0, 0),
                                      IS_DIR(sub_mb_type, 0, 1),
                                      nrefs);
                }
            }
        }
    }

    for (list = h->list_count - 1; list >= 0; list--)
        for (ref = 0; ref < 48 && nrefs[list]; ref++) {
            int row = refs[list][ref];
            if (row >= 0) {
                Picture *ref_pic      = &h->ref_list[list][ref];
                int ref_field         = ref_pic->f.reference - 1;
                int ref_field_picture = ref_pic->field_picture;
                int pic_height        = 16 * h->mb_height >> ref_field_picture;

                row <<= MB_MBAFF;
                nrefs[list]--;

                if (!FIELD_PICTURE && ref_field_picture) { // frame referencing two fields
                    ff_thread_await_progress(&ref_pic->f,
                                             FFMIN((row >> 1) - !(row & 1),
                                                   pic_height - 1),
                                             1);
                    ff_thread_await_progress(&ref_pic->f,
                                             FFMIN((row >> 1), pic_height - 1),
                                             0);
                } else if (FIELD_PICTURE && !ref_field_picture) { // field referencing one field of a frame
                    ff_thread_await_progress(&ref_pic->f,
                                             FFMIN(row * 2 + ref_field,
                                                   pic_height - 1),
                                             0);
                } else if (FIELD_PICTURE) {
                    ff_thread_await_progress(&ref_pic->f,
                                             FFMIN(row, pic_height - 1),
                                             ref_field);
                } else {
                    ff_thread_await_progress(&ref_pic->f,
                                             FFMIN(row, pic_height - 1),
                                             0);
                }
            }
        }
}

static av_always_inline void mc_dir_part(H264Context *h, Picture *pic,
                                         int n, int square, int height,
                                         int delta, int list,
                                         uint8_t *dest_y, uint8_t *dest_cb,
                                         uint8_t *dest_cr,
                                         int src_x_offset, int src_y_offset,
                                         qpel_mc_func *qpix_op,
                                         h264_chroma_mc_func chroma_op,
                                         int pixel_shift, int chroma_idc)
{
    const int mx      = h->mv_cache[list][scan8[n]][0] + src_x_offset * 8;
    int my            = h->mv_cache[list][scan8[n]][1] + src_y_offset * 8;
    const int luma_xy = (mx & 3) + ((my & 3) << 2);
    int offset        = ((mx >> 2) << pixel_shift) + (my >> 2) * h->mb_linesize;
    uint8_t *src_y    = pic->f.data[0] + offset;
    uint8_t *src_cb, *src_cr;
    int extra_width  = 0;
    int extra_height = 0;
    int emu = 0;
    const int full_mx    = mx >> 2;
    const int full_my    = my >> 2;
    const int pic_width  = 16 * h->mb_width;
    const int pic_height = 16 * h->mb_height >> MB_FIELD;
    int ysh;

    if (mx & 7)
        extra_width -= 3;
    if (my & 7)
        extra_height -= 3;

    if (full_mx                <          0 - extra_width  ||
        full_my                <          0 - extra_height ||
        full_mx + 16 /*FIXME*/ > pic_width  + extra_width  ||
        full_my + 16 /*FIXME*/ > pic_height + extra_height) {
        h->vdsp.emulated_edge_mc(h->edge_emu_buffer,
                                 src_y - (2 << pixel_shift) - 2 * h->mb_linesize,
                                 h->mb_linesize,
                                 16 + 5, 16 + 5 /*FIXME*/, full_mx - 2,
                                 full_my - 2, pic_width, pic_height);
        src_y = h->edge_emu_buffer + (2 << pixel_shift) + 2 * h->mb_linesize;
        emu   = 1;
    }

    qpix_op[luma_xy](dest_y, src_y, h->mb_linesize); // FIXME try variable height perhaps?
    if (!square)
        qpix_op[luma_xy](dest_y + delta, src_y + delta, h->mb_linesize);

    if (CONFIG_GRAY && h->flags & CODEC_FLAG_GRAY)
        return;

    if (chroma_idc == 3 /* yuv444 */) {
        src_cb = pic->f.data[1] + offset;
        if (emu) {
            h->vdsp.emulated_edge_mc(h->edge_emu_buffer,
                                     src_cb - (2 << pixel_shift) - 2 * h->mb_linesize,
                                     h->mb_linesize,
                                     16 + 5, 16 + 5 /*FIXME*/,
                                     full_mx - 2, full_my - 2,
                                     pic_width, pic_height);
            src_cb = h->edge_emu_buffer + (2 << pixel_shift) + 2 * h->mb_linesize;
        }
        qpix_op[luma_xy](dest_cb, src_cb, h->mb_linesize); // FIXME try variable height perhaps?
        if (!square)
            qpix_op[luma_xy](dest_cb + delta, src_cb + delta, h->mb_linesize);

        src_cr = pic->f.data[2] + offset;
        if (emu) {
            h->vdsp.emulated_edge_mc(h->edge_emu_buffer,
                                     src_cr - (2 << pixel_shift) - 2 * h->mb_linesize,
                                     h->mb_linesize,
                                     16 + 5, 16 + 5 /*FIXME*/,
                                     full_mx - 2, full_my - 2,
                                     pic_width, pic_height);
            src_cr = h->edge_emu_buffer + (2 << pixel_shift) + 2 * h->mb_linesize;
        }
        qpix_op[luma_xy](dest_cr, src_cr, h->mb_linesize); // FIXME try variable height perhaps?
        if (!square)
            qpix_op[luma_xy](dest_cr + delta, src_cr + delta, h->mb_linesize);
        return;
    }

    ysh = 3 - (chroma_idc == 2 /* yuv422 */);
    if (chroma_idc == 1 /* yuv420 */ && MB_FIELD) {
        // chroma offset when predicting from a field of opposite parity
        my  += 2 * ((h->mb_y & 1) - (pic->f.reference - 1));
        emu |= (my >> 3) < 0 || (my >> 3) + 8 >= (pic_height >> 1);
    }

    src_cb = pic->f.data[1] + ((mx >> 3) << pixel_shift) +
             (my >> ysh) * h->mb_uvlinesize;
    src_cr = pic->f.data[2] + ((mx >> 3) << pixel_shift) +
             (my >> ysh) * h->mb_uvlinesize;

    if (emu) {
        h->vdsp.emulated_edge_mc(h->edge_emu_buffer, src_cb, h->mb_uvlinesize,
                                 9, 8 * chroma_idc + 1, (mx >> 3), (my >> ysh),
                                 pic_width >> 1, pic_height >> (chroma_idc == 1 /* yuv420 */));
        src_cb = h->edge_emu_buffer;
    }
    chroma_op(dest_cb, src_cb, h->mb_uvlinesize,
              height >> (chroma_idc == 1 /* yuv420 */),
              mx & 7, (my << (chroma_idc == 2 /* yuv422 */)) & 7);

    if (emu) {
        h->vdsp.emulated_edge_mc(h->edge_emu_buffer, src_cr, h->mb_uvlinesize,
                                 9, 8 * chroma_idc + 1, (mx >> 3), (my >> ysh),
                                 pic_width >> 1, pic_height >> (chroma_idc == 1 /* yuv420 */));
        src_cr = h->edge_emu_buffer;
    }
    chroma_op(dest_cr, src_cr, h->mb_uvlinesize, height >> (chroma_idc == 1 /* yuv420 */),
              mx & 7, (my << (chroma_idc == 2 /* yuv422 */)) & 7);
}

static av_always_inline void mc_part_std(H264Context *h, int n, int square,
                                         int height, int delta,
                                         uint8_t *dest_y, uint8_t *dest_cb,
                                         uint8_t *dest_cr,
                                         int x_offset, int y_offset,
                                         qpel_mc_func *qpix_put,
                                         h264_chroma_mc_func chroma_put,
                                         qpel_mc_func *qpix_avg,
                                         h264_chroma_mc_func chroma_avg,
                                         int list0, int list1,
                                         int pixel_shift, int chroma_idc)
{
    qpel_mc_func *qpix_op         = qpix_put;
    h264_chroma_mc_func chroma_op = chroma_put;

    dest_y += (2 * x_offset << pixel_shift) + 2 * y_offset * h->mb_linesize;
    if (chroma_idc == 3 /* yuv444 */) {
        dest_cb += (2 * x_offset << pixel_shift) + 2 * y_offset * h->mb_linesize;
        dest_cr += (2 * x_offset << pixel_shift) + 2 * y_offset * h->mb_linesize;
    } else if (chroma_idc == 2 /* yuv422 */) {
        dest_cb += (x_offset << pixel_shift) + 2 * y_offset * h->mb_uvlinesize;
        dest_cr += (x_offset << pixel_shift) + 2 * y_offset * h->mb_uvlinesize;
    } else { /* yuv420 */
        dest_cb += (x_offset << pixel_shift) + y_offset * h->mb_uvlinesize;
        dest_cr += (x_offset << pixel_shift) + y_offset * h->mb_uvlinesize;
    }
    x_offset += 8 * h->mb_x;
    y_offset += 8 * (h->mb_y >> MB_FIELD);

    if (list0) {
        Picture *ref = &h->ref_list[0][h->ref_cache[0][scan8[n]]];
        mc_dir_part(h, ref, n, square, height, delta, 0,
                    dest_y, dest_cb, dest_cr, x_offset, y_offset,
                    qpix_op, chroma_op, pixel_shift, chroma_idc);

        qpix_op   = qpix_avg;
        chroma_op = chroma_avg;
    }

    if (list1) {
        Picture *ref = &h->ref_list[1][h->ref_cache[1][scan8[n]]];
        mc_dir_part(h, ref, n, square, height, delta, 1,
                    dest_y, dest_cb, dest_cr, x_offset, y_offset,
                    qpix_op, chroma_op, pixel_shift, chroma_idc);
    }
}

static av_always_inline void mc_part_weighted(H264Context *h, int n, int square,
                                              int height, int delta,
                                              uint8_t *dest_y, uint8_t *dest_cb,
                                              uint8_t *dest_cr,
                                              int x_offset, int y_offset,
                                              qpel_mc_func *qpix_put,
                                              h264_chroma_mc_func chroma_put,
                                              h264_weight_func luma_weight_op,
                                              h264_weight_func chroma_weight_op,
                                              h264_biweight_func luma_weight_avg,
                                              h264_biweight_func chroma_weight_avg,
                                              int list0, int list1,
                                              int pixel_shift, int chroma_idc)
{
    int chroma_height;

    dest_y += (2 * x_offset << pixel_shift) + 2 * y_offset * h->mb_linesize;
    if (chroma_idc == 3 /* yuv444 */) {
        chroma_height     = height;
        chroma_weight_avg = luma_weight_avg;
        chroma_weight_op  = luma_weight_op;
        dest_cb += (2 * x_offset << pixel_shift) + 2 * y_offset * h->mb_linesize;
        dest_cr += (2 * x_offset << pixel_shift) + 2 * y_offset * h->mb_linesize;
    } else if (chroma_idc == 2 /* yuv422 */) {
        chroma_height = height;
        dest_cb      += (x_offset << pixel_shift) + 2 * y_offset * h->mb_uvlinesize;
        dest_cr      += (x_offset << pixel_shift) + 2 * y_offset * h->mb_uvlinesize;
    } else { /* yuv420 */
        chroma_height = height >> 1;
        dest_cb      += (x_offset << pixel_shift) + y_offset * h->mb_uvlinesize;
        dest_cr      += (x_offset << pixel_shift) + y_offset * h->mb_uvlinesize;
    }
    x_offset += 8 * h->mb_x;
    y_offset += 8 * (h->mb_y >> MB_FIELD);

    if (list0 && list1) {
        /* don't optimize for luma-only case, since B-frames usually
         * use implicit weights => chroma too. */
        uint8_t *tmp_cb = h->bipred_scratchpad;
        uint8_t *tmp_cr = h->bipred_scratchpad + (16 << pixel_shift);
        uint8_t *tmp_y  = h->bipred_scratchpad + 16 * h->mb_uvlinesize;
        int refn0       = h->ref_cache[0][scan8[n]];
        int refn1       = h->ref_cache[1][scan8[n]];

        mc_dir_part(h, &h->ref_list[0][refn0], n, square, height, delta, 0,
                    dest_y, dest_cb, dest_cr,
                    x_offset, y_offset, qpix_put, chroma_put,
                    pixel_shift, chroma_idc);
        mc_dir_part(h, &h->ref_list[1][refn1], n, square, height, delta, 1,
                    tmp_y, tmp_cb, tmp_cr,
                    x_offset, y_offset, qpix_put, chroma_put,
                    pixel_shift, chroma_idc);

        if (h->use_weight == 2) {
            int weight0 = h->implicit_weight[refn0][refn1][h->mb_y & 1];
            int weight1 = 64 - weight0;
            luma_weight_avg(dest_y, tmp_y, h->mb_linesize,
                            height, 5, weight0, weight1, 0);
            chroma_weight_avg(dest_cb, tmp_cb, h->mb_uvlinesize,
                              chroma_height, 5, weight0, weight1, 0);
            chroma_weight_avg(dest_cr, tmp_cr, h->mb_uvlinesize,
                              chroma_height, 5, weight0, weight1, 0);
        } else {
            luma_weight_avg(dest_y, tmp_y, h->mb_linesize, height,
                            h->luma_log2_weight_denom,
                            h->luma_weight[refn0][0][0],
                            h->luma_weight[refn1][1][0],
                            h->luma_weight[refn0][0][1] +
                            h->luma_weight[refn1][1][1]);
            chroma_weight_avg(dest_cb, tmp_cb, h->mb_uvlinesize, chroma_height,
                              h->chroma_log2_weight_denom,
                              h->chroma_weight[refn0][0][0][0],
                              h->chroma_weight[refn1][1][0][0],
                              h->chroma_weight[refn0][0][0][1] +
                              h->chroma_weight[refn1][1][0][1]);
            chroma_weight_avg(dest_cr, tmp_cr, h->mb_uvlinesize, chroma_height,
                              h->chroma_log2_weight_denom,
                              h->chroma_weight[refn0][0][1][0],
                              h->chroma_weight[refn1][1][1][0],
                              h->chroma_weight[refn0][0][1][1] +
                              h->chroma_weight[refn1][1][1][1]);
        }
    } else {
        int list     = list1 ? 1 : 0;
        int refn     = h->ref_cache[list][scan8[n]];
        Picture *ref = &h->ref_list[list][refn];
        mc_dir_part(h, ref, n, square, height, delta, list,
                    dest_y, dest_cb, dest_cr, x_offset, y_offset,
                    qpix_put, chroma_put, pixel_shift, chroma_idc);

        luma_weight_op(dest_y, h->mb_linesize, height,
                       h->luma_log2_weight_denom,
                       h->luma_weight[refn][list][0],
                       h->luma_weight[refn][list][1]);
        if (h->use_weight_chroma) {
            chroma_weight_op(dest_cb, h->mb_uvlinesize, chroma_height,
                             h->chroma_log2_weight_denom,
                             h->chroma_weight[refn][list][0][0],
                             h->chroma_weight[refn][list][0][1]);
            chroma_weight_op(dest_cr, h->mb_uvlinesize, chroma_height,
                             h->chroma_log2_weight_denom,
                             h->chroma_weight[refn][list][1][0],
                             h->chroma_weight[refn][list][1][1]);
        }
    }
}

static av_always_inline void prefetch_motion(H264Context *h, int list,
                                             int pixel_shift, int chroma_idc)
{
    /* fetch pixels for estimated mv 4 macroblocks ahead
     * optimized for 64byte cache lines */
    const int refn = h->ref_cache[list][scan8[0]];
    if (refn >= 0) {
        const int mx  = (h->mv_cache[list][scan8[0]][0] >> 2) + 16 * h->mb_x + 8;
        const int my  = (h->mv_cache[list][scan8[0]][1] >> 2) + 16 * h->mb_y;
        uint8_t **src = h->ref_list[list][refn].f.data;
        int off       = (mx << pixel_shift) +
                        (my + (h->mb_x & 3) * 4) * h->mb_linesize +
                        (64 << pixel_shift);
        h->vdsp.prefetch(src[0] + off, h->linesize, 4);
        if (chroma_idc == 3 /* yuv444 */) {
            h->vdsp.prefetch(src[1] + off, h->linesize, 4);
            h->vdsp.prefetch(src[2] + off, h->linesize, 4);
        } else {
            off= (((mx>>1)+64)<<pixel_shift) + ((my>>1) + (h->mb_x&7))*h->uvlinesize;
            h->vdsp.prefetch(src[1] + off, src[2] - src[1], 2);
        }
    }
}

static void free_tables(H264Context *h, int free_rbsp)
{
    int i;
    H264Context *hx;

    av_freep(&h->intra4x4_pred_mode);
    av_freep(&h->chroma_pred_mode_table);
    av_freep(&h->cbp_table);
    av_freep(&h->mvd_table[0]);
    av_freep(&h->mvd_table[1]);
    av_freep(&h->direct_table);
    av_freep(&h->non_zero_count);
    av_freep(&h->slice_table_base);
    h->slice_table = NULL;
    av_freep(&h->list_counts);

    av_freep(&h->mb2b_xy);
    av_freep(&h->mb2br_xy);

    for (i = 0; i < 3; i++)
        av_freep(&h->visualization_buffer[i]);

    if (free_rbsp) {
        for (i = 0; i < h->picture_count && !h->avctx->internal->is_copy; i++)
            free_picture(h, &h->DPB[i]);
        av_freep(&h->DPB);
        h->picture_count = 0;
    } else if (h->DPB) {
        for (i = 0; i < h->picture_count; i++)
            h->DPB[i].needs_realloc = 1;
    }

    h->cur_pic_ptr = NULL;

    for (i = 0; i < MAX_THREADS; i++) {
        hx = h->thread_context[i];
        if (!hx)
            continue;
        av_freep(&hx->top_borders[1]);
        av_freep(&hx->top_borders[0]);
        av_freep(&hx->bipred_scratchpad);
        av_freep(&hx->edge_emu_buffer);
        av_freep(&hx->dc_val_base);
        av_freep(&hx->me.scratchpad);
        av_freep(&hx->er.mb_index2xy);
        av_freep(&hx->er.error_status_table);
        av_freep(&hx->er.er_temp_buffer);
        av_freep(&hx->er.mbintra_table);
        av_freep(&hx->er.mbskip_table);

        if (free_rbsp) {
            av_freep(&hx->rbsp_buffer[1]);
            av_freep(&hx->rbsp_buffer[0]);
            hx->rbsp_buffer_size[0] = 0;
            hx->rbsp_buffer_size[1] = 0;
        }
        if (i)
            av_freep(&h->thread_context[i]);
    }
}

static void init_dequant8_coeff_table(H264Context *h)
{
    int i, j, q, x;
    const int max_qp = 51 + 6 * (h->sps.bit_depth_luma - 8);

    for (i = 0; i < 6; i++) {
        h->dequant8_coeff[i] = h->dequant8_buffer[i];
        for (j = 0; j < i; j++)
            if (!memcmp(h->pps.scaling_matrix8[j], h->pps.scaling_matrix8[i],
                        64 * sizeof(uint8_t))) {
                h->dequant8_coeff[i] = h->dequant8_buffer[j];
                break;
            }
        if (j < i)
            continue;

        for (q = 0; q < max_qp + 1; q++) {
            int shift = div6[q];
            int idx   = rem6[q];
            for (x = 0; x < 64; x++)
                h->dequant8_coeff[i][q][(x >> 3) | ((x & 7) << 3)] =
                    ((uint32_t)dequant8_coeff_init[idx][dequant8_coeff_init_scan[((x >> 1) & 12) | (x & 3)]] *
                     h->pps.scaling_matrix8[i][x]) << shift;
        }
    }
}

static void init_dequant4_coeff_table(H264Context *h)
{
    int i, j, q, x;
    const int max_qp = 51 + 6 * (h->sps.bit_depth_luma - 8);
    for (i = 0; i < 6; i++) {
        h->dequant4_coeff[i] = h->dequant4_buffer[i];
        for (j = 0; j < i; j++)
            if (!memcmp(h->pps.scaling_matrix4[j], h->pps.scaling_matrix4[i],
                        16 * sizeof(uint8_t))) {
                h->dequant4_coeff[i] = h->dequant4_buffer[j];
                break;
            }
        if (j < i)
            continue;

        for (q = 0; q < max_qp + 1; q++) {
            int shift = div6[q] + 2;
            int idx   = rem6[q];
            for (x = 0; x < 16; x++)
                h->dequant4_coeff[i][q][(x >> 2) | ((x << 2) & 0xF)] =
                    ((uint32_t)dequant4_coeff_init[idx][(x & 1) + ((x >> 2) & 1)] *
                     h->pps.scaling_matrix4[i][x]) << shift;
        }
    }
}

static void init_dequant_tables(H264Context *h)
{
    int i, x;
    init_dequant4_coeff_table(h);
    if (h->pps.transform_8x8_mode)
        init_dequant8_coeff_table(h);
    if (h->sps.transform_bypass) {
        for (i = 0; i < 6; i++)
            for (x = 0; x < 16; x++)
                h->dequant4_coeff[i][0][x] = 1 << 6;
        if (h->pps.transform_8x8_mode)
            for (i = 0; i < 6; i++)
                for (x = 0; x < 64; x++)
                    h->dequant8_coeff[i][0][x] = 1 << 6;
    }
}

int ff_h264_alloc_tables(H264Context *h)
{
    const int big_mb_num    = h->mb_stride * (h->mb_height + 1);
    const int row_mb_num    = 2*h->mb_stride*FFMAX(h->avctx->thread_count, 1);
    int x, y, i;

    FF_ALLOCZ_OR_GOTO(h->avctx, h->intra4x4_pred_mode,
                      row_mb_num * 8 * sizeof(uint8_t), fail)
    FF_ALLOCZ_OR_GOTO(h->avctx, h->non_zero_count,
                      big_mb_num * 48 * sizeof(uint8_t), fail)
    FF_ALLOCZ_OR_GOTO(h->avctx, h->slice_table_base,
                      (big_mb_num + h->mb_stride) * sizeof(*h->slice_table_base), fail)
    FF_ALLOCZ_OR_GOTO(h->avctx, h->cbp_table,
                      big_mb_num * sizeof(uint16_t), fail)
    FF_ALLOCZ_OR_GOTO(h->avctx, h->chroma_pred_mode_table,
                      big_mb_num * sizeof(uint8_t), fail)
    FF_ALLOCZ_OR_GOTO(h->avctx, h->mvd_table[0],
                      16 * row_mb_num * sizeof(uint8_t), fail);
    FF_ALLOCZ_OR_GOTO(h->avctx, h->mvd_table[1],
                      16 * row_mb_num * sizeof(uint8_t), fail);
    FF_ALLOCZ_OR_GOTO(h->avctx, h->direct_table,
                      4 * big_mb_num * sizeof(uint8_t), fail);
    FF_ALLOCZ_OR_GOTO(h->avctx, h->list_counts,
                      big_mb_num * sizeof(uint8_t), fail)

    memset(h->slice_table_base, -1,
           (big_mb_num + h->mb_stride) * sizeof(*h->slice_table_base));
    h->slice_table = h->slice_table_base + h->mb_stride * 2 + 1;

    FF_ALLOCZ_OR_GOTO(h->avctx, h->mb2b_xy,
                      big_mb_num * sizeof(uint32_t), fail);
    FF_ALLOCZ_OR_GOTO(h->avctx, h->mb2br_xy,
                      big_mb_num * sizeof(uint32_t), fail);
    for (y = 0; y < h->mb_height; y++)
        for (x = 0; x < h->mb_width; x++) {
            const int mb_xy = x + y * h->mb_stride;
            const int b_xy  = 4 * x + 4 * y * h->b_stride;

            h->mb2b_xy[mb_xy]  = b_xy;
            h->mb2br_xy[mb_xy] = 8 * (FMO ? mb_xy : (mb_xy % (2 * h->mb_stride)));
        }

    if (!h->dequant4_coeff[0])
        init_dequant_tables(h);

    if (!h->DPB) {
        h->picture_count = MAX_PICTURE_COUNT * FFMAX(1, h->avctx->thread_count);
        h->DPB = av_mallocz_array(h->picture_count, sizeof(*h->DPB));
        if (!h->DPB)
            return AVERROR(ENOMEM);
        for (i = 0; i < h->picture_count; i++)
            avcodec_get_frame_defaults(&h->DPB[i].f);
        avcodec_get_frame_defaults(&h->cur_pic.f);
    }

    return 0;

fail:
    free_tables(h, 1);
    return -1;
}

/**
 * Mimic alloc_tables(), but for every context thread.
 */
static void clone_tables(H264Context *dst, H264Context *src, int i)
{
    dst->intra4x4_pred_mode     = src->intra4x4_pred_mode + i * 8 * 2 * src->mb_stride;
    dst->non_zero_count         = src->non_zero_count;
    dst->slice_table            = src->slice_table;
    dst->cbp_table              = src->cbp_table;
    dst->mb2b_xy                = src->mb2b_xy;
    dst->mb2br_xy               = src->mb2br_xy;
    dst->chroma_pred_mode_table = src->chroma_pred_mode_table;
    dst->mvd_table[0]           = src->mvd_table[0] + i * 8 * 2 * src->mb_stride;
    dst->mvd_table[1]           = src->mvd_table[1] + i * 8 * 2 * src->mb_stride;
    dst->direct_table           = src->direct_table;
    dst->list_counts            = src->list_counts;
    dst->DPB                    = src->DPB;
    dst->cur_pic_ptr            = src->cur_pic_ptr;
    dst->cur_pic                = src->cur_pic;
    dst->bipred_scratchpad      = NULL;
    dst->edge_emu_buffer        = NULL;
    dst->me.scratchpad          = NULL;
    ff_h264_pred_init(&dst->hpc, src->avctx->codec_id, src->sps.bit_depth_luma,
                      src->sps.chroma_format_idc);
}

/**
 * Init context
 * Allocate buffers which are not shared amongst multiple threads.
 */
static int context_init(H264Context *h)
{
    ERContext *er = &h->er;
    int mb_array_size = h->mb_height * h->mb_stride;
    int y_size  = (2 * h->mb_width + 1) * (2 * h->mb_height + 1);
    int c_size  = h->mb_stride * (h->mb_height + 1);
    int yc_size = y_size + 2   * c_size;
    int x, y, i;

    FF_ALLOCZ_OR_GOTO(h->avctx, h->top_borders[0],
                      h->mb_width * 16 * 3 * sizeof(uint8_t) * 2, fail)
    FF_ALLOCZ_OR_GOTO(h->avctx, h->top_borders[1],
                      h->mb_width * 16 * 3 * sizeof(uint8_t) * 2, fail)

    h->ref_cache[0][scan8[5]  + 1] =
    h->ref_cache[0][scan8[7]  + 1] =
    h->ref_cache[0][scan8[13] + 1] =
    h->ref_cache[1][scan8[5]  + 1] =
    h->ref_cache[1][scan8[7]  + 1] =
    h->ref_cache[1][scan8[13] + 1] = PART_NOT_AVAILABLE;

    if (CONFIG_ERROR_RESILIENCE) {
    /* init ER */
    er->avctx          = h->avctx;
    er->dsp            = &h->dsp;
    er->decode_mb      = h264_er_decode_mb;
    er->opaque         = h;
    er->quarter_sample = 1;

    er->mb_num      = h->mb_num;
    er->mb_width    = h->mb_width;
    er->mb_height   = h->mb_height;
    er->mb_stride   = h->mb_stride;
    er->b8_stride   = h->mb_width * 2 + 1;

    FF_ALLOCZ_OR_GOTO(h->avctx, er->mb_index2xy, (h->mb_num + 1) * sizeof(int),
                      fail); // error ressilience code looks cleaner with this
    for (y = 0; y < h->mb_height; y++)
        for (x = 0; x < h->mb_width; x++)
            er->mb_index2xy[x + y * h->mb_width] = x + y * h->mb_stride;

    er->mb_index2xy[h->mb_height * h->mb_width] = (h->mb_height - 1) *
                                                   h->mb_stride + h->mb_width;

    FF_ALLOCZ_OR_GOTO(h->avctx, er->error_status_table,
                      mb_array_size * sizeof(uint8_t), fail);

    FF_ALLOC_OR_GOTO(h->avctx, er->mbintra_table, mb_array_size, fail);
    memset(er->mbintra_table, 1, mb_array_size);

    FF_ALLOCZ_OR_GOTO(h->avctx, er->mbskip_table, mb_array_size + 2, fail);

    FF_ALLOC_OR_GOTO(h->avctx, er->er_temp_buffer, h->mb_height * h->mb_stride,
                     fail);

    FF_ALLOCZ_OR_GOTO(h->avctx, h->dc_val_base, yc_size * sizeof(int16_t), fail);
    er->dc_val[0] = h->dc_val_base + h->mb_width * 2 + 2;
    er->dc_val[1] = h->dc_val_base + y_size + h->mb_stride + 1;
    er->dc_val[2] = er->dc_val[1] + c_size;
    for (i = 0; i < yc_size; i++)
        h->dc_val_base[i] = 1024;
    }

    return 0;

fail:
    return -1; // free_tables will clean up for us
}

static int decode_nal_units(H264Context *h, const uint8_t *buf, int buf_size,
                            int parse_extradata);

static av_cold void common_init(H264Context *h)
{

    h->width    = h->avctx->width;
    h->height   = h->avctx->height;

    h->bit_depth_luma    = 8;
    h->chroma_format_idc = 1;

    h->avctx->bits_per_raw_sample = 8;
    h->cur_chroma_format_idc = 1;

    ff_h264dsp_init(&h->h264dsp, 8, 1);
    av_assert0(h->sps.bit_depth_chroma == 0);
    ff_h264chroma_init(&h->h264chroma, h->sps.bit_depth_chroma);
    ff_h264qpel_init(&h->h264qpel, 8);
    ff_h264_pred_init(&h->hpc, h->avctx->codec_id, 8, 1);

    h->dequant_coeff_pps = -1;

    if (CONFIG_ERROR_RESILIENCE) {
        h->dsp.dct_bits = 16;
        /* needed so that IDCT permutation is known early */
        ff_dsputil_init(&h->dsp, h->avctx);
    }
    ff_videodsp_init(&h->vdsp, 8);

    memset(h->pps.scaling_matrix4, 16, 6 * 16 * sizeof(uint8_t));
    memset(h->pps.scaling_matrix8, 16, 2 * 64 * sizeof(uint8_t));
}

int ff_h264_decode_extradata(H264Context *h, const uint8_t *buf, int size)
{
    AVCodecContext *avctx = h->avctx;

    if (!buf || size <= 0)
        return -1;

    if (buf[0] == 1) {
        int i, cnt, nalsize;
        const unsigned char *p = buf;

        h->is_avc = 1;

        if (size < 7) {
            av_log(avctx, AV_LOG_ERROR, "avcC too short\n");
            return -1;
        }
        /* sps and pps in the avcC always have length coded with 2 bytes,
         * so put a fake nal_length_size = 2 while parsing them */
        h->nal_length_size = 2;
        // Decode sps from avcC
        cnt = *(p + 5) & 0x1f; // Number of sps
        p  += 6;
        for (i = 0; i < cnt; i++) {
            nalsize = AV_RB16(p) + 2;
            if(nalsize > size - (p-buf))
                return -1;
            if (decode_nal_units(h, p, nalsize, 1) < 0) {
                av_log(avctx, AV_LOG_ERROR,
                       "Decoding sps %d from avcC failed\n", i);
                return -1;
            }
            p += nalsize;
        }
        // Decode pps from avcC
        cnt = *(p++); // Number of pps
        for (i = 0; i < cnt; i++) {
            nalsize = AV_RB16(p) + 2;
            if(nalsize > size - (p-buf))
                return -1;
            if (decode_nal_units(h, p, nalsize, 1) < 0) {
                av_log(avctx, AV_LOG_ERROR,
                       "Decoding pps %d from avcC failed\n", i);
                return -1;
            }
            p += nalsize;
        }
        // Now store right nal length size, that will be used to parse all other nals
        h->nal_length_size = (buf[4] & 0x03) + 1;
    } else {
        h->is_avc = 0;
        if (decode_nal_units(h, buf, size, 1) < 0)
            return -1;
    }
    return size;
}

av_cold int ff_h264_decode_init(AVCodecContext *avctx)
{
    H264Context *h = avctx->priv_data;
    int i;

    h->avctx = avctx;
    common_init(h);

    h->picture_structure   = PICT_FRAME;
    h->picture_range_start = 0;
    h->picture_range_end   = MAX_PICTURE_COUNT;
    h->slice_context_count = 1;
    h->workaround_bugs     = avctx->workaround_bugs;
    h->flags               = avctx->flags;

    /* set defaults */
    // s->decode_mb = ff_h263_decode_mb;
    if (!avctx->has_b_frames)
        h->low_delay = 1;

    avctx->chroma_sample_location = AVCHROMA_LOC_LEFT;

    ff_h264_decode_init_vlc();

    h->pixel_shift = 0;
    h->sps.bit_depth_luma = avctx->bits_per_raw_sample = 8;

    h->thread_context[0] = h;
    h->outputed_poc      = h->next_outputed_poc = INT_MIN;
    for (i = 0; i < MAX_DELAYED_PIC_COUNT; i++)
        h->last_pocs[i] = INT_MIN;
    h->prev_poc_msb = 1 << 16;
    h->prev_frame_num = -1;
    h->x264_build   = -1;
    ff_h264_reset_sei(h);
    if (avctx->codec_id == AV_CODEC_ID_H264) {
        if (avctx->ticks_per_frame == 1) {
            if(h->avctx->time_base.den < INT_MAX/2) {
                h->avctx->time_base.den *= 2;
            } else
                h->avctx->time_base.num /= 2;
        }
        avctx->ticks_per_frame = 2;
    }

    if (avctx->extradata_size > 0 && avctx->extradata &&
        ff_h264_decode_extradata(h, avctx->extradata, avctx->extradata_size) < 0) {
        ff_h264_free_context(h);
        return -1;
    }

    if (h->sps.bitstream_restriction_flag &&
        h->avctx->has_b_frames < h->sps.num_reorder_frames) {
        h->avctx->has_b_frames = h->sps.num_reorder_frames;
        h->low_delay           = 0;
    }

    ff_init_cabac_states();

    return 0;
}

#define IN_RANGE(a, b, size) (((a) >= (b)) && ((a) < ((b) + (size))))
#undef REBASE_PICTURE
#define REBASE_PICTURE(pic, new_ctx, old_ctx)             \
    ((pic && pic >= old_ctx->DPB &&                       \
      pic < old_ctx->DPB + old_ctx->picture_count) ?      \
        &new_ctx->DPB[pic - old_ctx->DPB] : NULL)

static void copy_picture_range(Picture **to, Picture **from, int count,
                               H264Context *new_base,
                               H264Context *old_base)
{
    int i;

    for (i = 0; i < count; i++) {
        assert((IN_RANGE(from[i], old_base, sizeof(*old_base)) ||
                IN_RANGE(from[i], old_base->DPB,
                         sizeof(Picture) * old_base->picture_count) ||
                !from[i]));
        to[i] = REBASE_PICTURE(from[i], new_base, old_base);
    }
}

static void copy_parameter_set(void **to, void **from, int count, int size)
{
    int i;

    for (i = 0; i < count; i++) {
        if (to[i] && !from[i])
            av_freep(&to[i]);
        else if (from[i] && !to[i])
            to[i] = av_malloc(size);

        if (from[i])
            memcpy(to[i], from[i], size);
    }
}

static int decode_init_thread_copy(AVCodecContext *avctx)
{
    H264Context *h = avctx->priv_data;

    if (!avctx->internal->is_copy)
        return 0;
    memset(h->sps_buffers, 0, sizeof(h->sps_buffers));
    memset(h->pps_buffers, 0, sizeof(h->pps_buffers));

    h->context_initialized = 0;

    return 0;
}

#define copy_fields(to, from, start_field, end_field)                   \
    memcpy(&to->start_field, &from->start_field,                        \
           (char *)&to->end_field - (char *)&to->start_field)

static int h264_slice_header_init(H264Context *, int);

static int h264_set_parameter_from_sps(H264Context *h);

static int decode_update_thread_context(AVCodecContext *dst,
                                        const AVCodecContext *src)
{
    H264Context *h = dst->priv_data, *h1 = src->priv_data;
    int inited = h->context_initialized, err = 0;
    int context_reinitialized = 0;
    int i;

    if (dst == src)
        return 0;

    if (inited &&
        (h->width      != h1->width      ||
         h->height     != h1->height     ||
         h->mb_width   != h1->mb_width   ||
         h->mb_height  != h1->mb_height  ||
         h->sps.bit_depth_luma    != h1->sps.bit_depth_luma    ||
         h->sps.chroma_format_idc != h1->sps.chroma_format_idc ||
         h->sps.colorspace        != h1->sps.colorspace)) {

        av_freep(&h->bipred_scratchpad);

        h->width     = h1->width;
        h->height    = h1->height;
        h->mb_height = h1->mb_height;
        h->mb_width  = h1->mb_width;
        h->mb_num    = h1->mb_num;
        h->mb_stride = h1->mb_stride;
        h->b_stride  = h1->b_stride;
        // SPS/PPS
        copy_parameter_set((void **)h->sps_buffers, (void **)h1->sps_buffers,
                        MAX_SPS_COUNT, sizeof(SPS));
        h->sps = h1->sps;
        copy_parameter_set((void **)h->pps_buffers, (void **)h1->pps_buffers,
                        MAX_PPS_COUNT, sizeof(PPS));
        h->pps = h1->pps;

        if ((err = h264_slice_header_init(h, 1)) < 0) {
            av_log(h->avctx, AV_LOG_ERROR, "h264_slice_header_init() failed");
            return err;
        }
        context_reinitialized = 1;

#if 0
        h264_set_parameter_from_sps(h);
        //Note we set context_reinitialized which will cause h264_set_parameter_from_sps to be reexecuted
        h->cur_chroma_format_idc = h1->cur_chroma_format_idc;
#endif
    }
    /* update linesize on resize for h264. The h264 decoder doesn't
     * necessarily call ff_MPV_frame_start in the new thread */
    h->linesize   = h1->linesize;
    h->uvlinesize = h1->uvlinesize;

    /* copy block_offset since frame_start may not be called */
    memcpy(h->block_offset, h1->block_offset, sizeof(h->block_offset));

    if (!inited) {
        for (i = 0; i < MAX_SPS_COUNT; i++)
            av_freep(h->sps_buffers + i);

        for (i = 0; i < MAX_PPS_COUNT; i++)
            av_freep(h->pps_buffers + i);

        memcpy(h, h1, offsetof(H264Context, intra_pcm_ptr));
        memcpy(&h->cabac, &h1->cabac,
               sizeof(H264Context) - offsetof(H264Context, cabac));
        av_assert0((void*)&h->cabac == &h->mb_padding + 1);

        memset(h->sps_buffers, 0, sizeof(h->sps_buffers));
        memset(h->pps_buffers, 0, sizeof(h->pps_buffers));

        memset(&h->er, 0, sizeof(h->er));
        memset(&h->me, 0, sizeof(h->me));
        h->avctx = dst;
        h->DPB   = NULL;

        if (h1->context_initialized) {
        h->context_initialized = 0;

        h->picture_range_start  += MAX_PICTURE_COUNT;
        h->picture_range_end    += MAX_PICTURE_COUNT;

        h->cur_pic.f.extended_data = h->cur_pic.f.data;

        if (ff_h264_alloc_tables(h) < 0) {
            av_log(dst, AV_LOG_ERROR, "Could not allocate memory for h264\n");
            return AVERROR(ENOMEM);
        }
        context_init(h);
        }

        for (i = 0; i < 2; i++) {
            h->rbsp_buffer[i]      = NULL;
            h->rbsp_buffer_size[i] = 0;
        }
        h->bipred_scratchpad = NULL;
        h->edge_emu_buffer   = NULL;

        h->thread_context[0] = h;
        h->context_initialized = h1->context_initialized;
    }

    h->avctx->coded_height  = h1->avctx->coded_height;
    h->avctx->coded_width   = h1->avctx->coded_width;
    h->avctx->width         = h1->avctx->width;
    h->avctx->height        = h1->avctx->height;
    h->coded_picture_number = h1->coded_picture_number;
    h->first_field          = h1->first_field;
    h->picture_structure    = h1->picture_structure;
    h->qscale               = h1->qscale;
    h->droppable            = h1->droppable;
    h->data_partitioning    = h1->data_partitioning;
    h->low_delay            = h1->low_delay;

    memcpy(h->DPB, h1->DPB, h1->picture_count * sizeof(*h1->DPB));

    // reset s->picture[].f.extended_data to s->picture[].f.data
    for (i = 0; i < h->picture_count; i++) {
        h->DPB[i].f.extended_data = h->DPB[i].f.data;
        h->DPB[i].period_since_free ++;
    }

    h->cur_pic_ptr     = REBASE_PICTURE(h1->cur_pic_ptr, h, h1);
    h->cur_pic = h1->cur_pic;
    h->cur_pic.f.extended_data = h->cur_pic.f.data;

    h->workaround_bugs = h1->workaround_bugs;
    h->low_delay       = h1->low_delay;
    h->droppable       = h1->droppable;

    // extradata/NAL handling
    h->is_avc = h1->is_avc;

    // SPS/PPS
    copy_parameter_set((void **)h->sps_buffers, (void **)h1->sps_buffers,
                       MAX_SPS_COUNT, sizeof(SPS));
    h->sps = h1->sps;
    copy_parameter_set((void **)h->pps_buffers, (void **)h1->pps_buffers,
                       MAX_PPS_COUNT, sizeof(PPS));
    h->pps = h1->pps;

    // Dequantization matrices
    // FIXME these are big - can they be only copied when PPS changes?
    copy_fields(h, h1, dequant4_buffer, dequant4_coeff);

    for (i = 0; i < 6; i++)
        h->dequant4_coeff[i] = h->dequant4_buffer[0] +
                               (h1->dequant4_coeff[i] - h1->dequant4_buffer[0]);

    for (i = 0; i < 6; i++)
        h->dequant8_coeff[i] = h->dequant8_buffer[0] +
                               (h1->dequant8_coeff[i] - h1->dequant8_buffer[0]);

    h->dequant_coeff_pps = h1->dequant_coeff_pps;

    // POC timing
    copy_fields(h, h1, poc_lsb, redundant_pic_count);

    // reference lists
    copy_fields(h, h1, short_ref, cabac_init_idc);

    copy_picture_range(h->short_ref, h1->short_ref, 32, h, h1);
    copy_picture_range(h->long_ref, h1->long_ref, 32, h, h1);
    copy_picture_range(h->delayed_pic, h1->delayed_pic,
                       MAX_DELAYED_PIC_COUNT + 2, h, h1);

    h->last_slice_type = h1->last_slice_type;
    h->sync            = h1->sync;
    memcpy(h->last_ref_count, h1->last_ref_count, sizeof(h->last_ref_count));

    if (context_reinitialized)
        h264_set_parameter_from_sps(h);

    if (!h->cur_pic_ptr)
        return 0;

    if (!h->droppable) {
        err = ff_h264_execute_ref_pic_marking(h, h->mmco, h->mmco_index);
        h->prev_poc_msb = h->poc_msb;
        h->prev_poc_lsb = h->poc_lsb;
    }
    h->prev_frame_num_offset = h->frame_num_offset;
    h->prev_frame_num        = h->frame_num;
    h->outputed_poc          = h->next_outputed_poc;

    return err;
}

int ff_h264_frame_start(H264Context *h)
{
    Picture *pic;
    int i, ret;
    const int pixel_shift = h->pixel_shift;
    int c[4] = {
        1<<(h->sps.bit_depth_luma-1),
        1<<(h->sps.bit_depth_chroma-1),
        1<<(h->sps.bit_depth_chroma-1),
        -1
    };

    if (!ff_thread_can_start_frame(h->avctx)) {
        av_log(h->avctx, AV_LOG_ERROR, "Attempt to start a frame outside SETUP state\n");
        return -1;
    }

    release_unused_pictures(h, 1);
    h->cur_pic_ptr = NULL;

    i = find_unused_picture(h);
    if (i < 0) {
        av_log(h->avctx, AV_LOG_ERROR, "no frame buffer available\n");
        return i;
    }
    pic = &h->DPB[i];

    pic->f.reference            = h->droppable ? 0 : h->picture_structure;
    pic->f.coded_picture_number = h->coded_picture_number++;
    pic->field_picture          = h->picture_structure != PICT_FRAME;

    /*
     * Zero key_frame here; IDR markings per slice in frame or fields are ORed
     * in later.
     * See decode_nal_units().
     */
    pic->f.key_frame = 0;
    pic->sync        = 0;
    pic->mmco_reset  = 0;

    if ((ret = alloc_picture(h, pic)) < 0)
        return ret;
    if(!h->sync && !h->avctx->hwaccel &&
       !(h->avctx->codec->capabilities & CODEC_CAP_HWACCEL_VDPAU))
        avpriv_color_frame(&pic->f, c);

    h->cur_pic_ptr = pic;
    h->cur_pic     = *h->cur_pic_ptr;
    h->cur_pic.f.extended_data = h->cur_pic.f.data;

    if (CONFIG_ERROR_RESILIENCE) {
        ff_er_frame_start(&h->er);
        h->er.last_pic =
        h->er.next_pic = NULL;
    }

    assert(h->linesize && h->uvlinesize);

    for (i = 0; i < 16; i++) {
        h->block_offset[i]           = (4 * ((scan8[i] - scan8[0]) & 7) << pixel_shift) + 4 * h->linesize * ((scan8[i] - scan8[0]) >> 3);
        h->block_offset[48 + i]      = (4 * ((scan8[i] - scan8[0]) & 7) << pixel_shift) + 8 * h->linesize * ((scan8[i] - scan8[0]) >> 3);
    }
    for (i = 0; i < 16; i++) {
        h->block_offset[16 + i]      =
        h->block_offset[32 + i]      = (4 * ((scan8[i] - scan8[0]) & 7) << pixel_shift) + 4 * h->uvlinesize * ((scan8[i] - scan8[0]) >> 3);
        h->block_offset[48 + 16 + i] =
        h->block_offset[48 + 32 + i] = (4 * ((scan8[i] - scan8[0]) & 7) << pixel_shift) + 8 * h->uvlinesize * ((scan8[i] - scan8[0]) >> 3);
    }

    /* Some macroblocks can be accessed before they're available in case
     * of lost slices, MBAFF or threading. */
    memset(h->slice_table, -1,
           (h->mb_height * h->mb_stride - 1) * sizeof(*h->slice_table));

    // s->decode = (h->flags & CODEC_FLAG_PSNR) || !s->encoding ||
    //             h->cur_pic.f.reference /* || h->contains_intra */ || 1;

    /* We mark the current picture as non-reference after allocating it, so
     * that if we break out due to an error it can be released automatically
     * in the next ff_MPV_frame_start().
     * SVQ3 as well as most other codecs have only last/next/current and thus
     * get released even with set reference, besides SVQ3 and others do not
     * mark frames as reference later "naturally". */
    if (h->avctx->codec_id != AV_CODEC_ID_SVQ3)
        h->cur_pic_ptr->f.reference = 0;

    h->cur_pic_ptr->field_poc[0] = h->cur_pic_ptr->field_poc[1] = INT_MAX;

    h->next_output_pic = NULL;

    assert(h->cur_pic_ptr->long_ref == 0);

    return 0;
}

/**
 * Run setup operations that must be run after slice header decoding.
 * This includes finding the next displayed frame.
 *
 * @param h h264 master context
 * @param setup_finished enough NALs have been read that we can call
 * ff_thread_finish_setup()
 */
static void decode_postinit(H264Context *h, int setup_finished)
{
    Picture *out = h->cur_pic_ptr;
    Picture *cur = h->cur_pic_ptr;
    int i, pics, out_of_order, out_idx;

    h->cur_pic_ptr->f.qscale_type = FF_QSCALE_TYPE_H264;
    h->cur_pic_ptr->f.pict_type   = h->pict_type;

    if (h->next_output_pic)
        return;

    if (cur->field_poc[0] == INT_MAX || cur->field_poc[1] == INT_MAX) {
        /* FIXME: if we have two PAFF fields in one packet, we can't start
         * the next thread here. If we have one field per packet, we can.
         * The check in decode_nal_units() is not good enough to find this
         * yet, so we assume the worst for now. */
        // if (setup_finished)
        //    ff_thread_finish_setup(h->avctx);
        return;
    }

    cur->f.interlaced_frame = 0;
    cur->f.repeat_pict      = 0;

    /* Signal interlacing information externally. */
    /* Prioritize picture timing SEI information over used
     * decoding process if it exists. */

    if (h->sps.pic_struct_present_flag) {
        switch (h->sei_pic_struct) {
        case SEI_PIC_STRUCT_FRAME:
            break;
        case SEI_PIC_STRUCT_TOP_FIELD:
        case SEI_PIC_STRUCT_BOTTOM_FIELD:
            cur->f.interlaced_frame = 1;
            break;
        case SEI_PIC_STRUCT_TOP_BOTTOM:
        case SEI_PIC_STRUCT_BOTTOM_TOP:
            if (FIELD_OR_MBAFF_PICTURE)
                cur->f.interlaced_frame = 1;
            else
                // try to flag soft telecine progressive
                cur->f.interlaced_frame = h->prev_interlaced_frame;
            break;
        case SEI_PIC_STRUCT_TOP_BOTTOM_TOP:
        case SEI_PIC_STRUCT_BOTTOM_TOP_BOTTOM:
            /* Signal the possibility of telecined film externally
             * (pic_struct 5,6). From these hints, let the applications
             * decide if they apply deinterlacing. */
            cur->f.repeat_pict = 1;
            break;
        case SEI_PIC_STRUCT_FRAME_DOUBLING:
            cur->f.repeat_pict = 2;
            break;
        case SEI_PIC_STRUCT_FRAME_TRIPLING:
            cur->f.repeat_pict = 4;
            break;
        }

        if ((h->sei_ct_type & 3) &&
            h->sei_pic_struct <= SEI_PIC_STRUCT_BOTTOM_TOP)
            cur->f.interlaced_frame = (h->sei_ct_type & (1 << 1)) != 0;
    } else {
        /* Derive interlacing flag from used decoding process. */
        cur->f.interlaced_frame = FIELD_OR_MBAFF_PICTURE;
    }
    h->prev_interlaced_frame = cur->f.interlaced_frame;

    if (cur->field_poc[0] != cur->field_poc[1]) {
        /* Derive top_field_first from field pocs. */
        cur->f.top_field_first = cur->field_poc[0] < cur->field_poc[1];
    } else {
        if (cur->f.interlaced_frame || h->sps.pic_struct_present_flag) {
            /* Use picture timing SEI information. Even if it is a
             * information of a past frame, better than nothing. */
            if (h->sei_pic_struct == SEI_PIC_STRUCT_TOP_BOTTOM ||
                h->sei_pic_struct == SEI_PIC_STRUCT_TOP_BOTTOM_TOP)
                cur->f.top_field_first = 1;
            else
                cur->f.top_field_first = 0;
        } else {
            /* Most likely progressive */
            cur->f.top_field_first = 0;
        }
    }

    cur->mmco_reset = h->mmco_reset;
    h->mmco_reset = 0;
    // FIXME do something with unavailable reference frames

    /* Sort B-frames into display order */

    if (h->sps.bitstream_restriction_flag &&
        h->avctx->has_b_frames < h->sps.num_reorder_frames) {
        h->avctx->has_b_frames = h->sps.num_reorder_frames;
        h->low_delay           = 0;
    }

    if (h->avctx->strict_std_compliance >= FF_COMPLIANCE_STRICT &&
        !h->sps.bitstream_restriction_flag) {
        h->avctx->has_b_frames = MAX_DELAYED_PIC_COUNT - 1;
        h->low_delay           = 0;
    }

    for (i = 0; 1; i++) {
        if(i == MAX_DELAYED_PIC_COUNT || cur->poc < h->last_pocs[i]){
            if(i)
                h->last_pocs[i-1] = cur->poc;
            break;
        } else if(i) {
            h->last_pocs[i-1]= h->last_pocs[i];
        }
    }
    out_of_order = MAX_DELAYED_PIC_COUNT - i;
    if(   cur->f.pict_type == AV_PICTURE_TYPE_B
       || (h->last_pocs[MAX_DELAYED_PIC_COUNT-2] > INT_MIN && h->last_pocs[MAX_DELAYED_PIC_COUNT-1] - h->last_pocs[MAX_DELAYED_PIC_COUNT-2] > 2))
        out_of_order = FFMAX(out_of_order, 1);
    if (out_of_order == MAX_DELAYED_PIC_COUNT) {
        av_log(h->avctx, AV_LOG_VERBOSE, "Invalid POC %d<%d\n", cur->poc, h->last_pocs[0]);
        for (i = 1; i < MAX_DELAYED_PIC_COUNT; i++)
            h->last_pocs[i] = INT_MIN;
        h->last_pocs[0] = cur->poc;
        cur->mmco_reset = 1;
    } else if(h->avctx->has_b_frames < out_of_order && !h->sps.bitstream_restriction_flag){
        av_log(h->avctx, AV_LOG_VERBOSE, "Increasing reorder buffer to %d\n", out_of_order);
        h->avctx->has_b_frames = out_of_order;
        h->low_delay = 0;
    }

    pics = 0;
    while (h->delayed_pic[pics])
        pics++;

    av_assert0(pics <= MAX_DELAYED_PIC_COUNT);

    h->delayed_pic[pics++] = cur;
    if (cur->f.reference == 0)
        cur->f.reference = DELAYED_PIC_REF;

    out = h->delayed_pic[0];
    out_idx = 0;
    for (i = 1; h->delayed_pic[i] &&
                !h->delayed_pic[i]->f.key_frame &&
                !h->delayed_pic[i]->mmco_reset;
         i++)
        if (h->delayed_pic[i]->poc < out->poc) {
            out     = h->delayed_pic[i];
            out_idx = i;
        }
    if (h->avctx->has_b_frames == 0 &&
        (h->delayed_pic[0]->f.key_frame || h->delayed_pic[0]->mmco_reset))
        h->next_outputed_poc = INT_MIN;
    out_of_order = out->poc < h->next_outputed_poc;

    if (out_of_order || pics > h->avctx->has_b_frames) {
        out->f.reference &= ~DELAYED_PIC_REF;
        // for frame threading, the owner must be the second field's thread or
        // else the first thread can release the picture and reuse it unsafely
        out->owner2       = h;
        for (i = out_idx; h->delayed_pic[i]; i++)
            h->delayed_pic[i] = h->delayed_pic[i + 1];
    }
    if (!out_of_order && pics > h->avctx->has_b_frames) {
        h->next_output_pic = out;
        if (out_idx == 0 && h->delayed_pic[0] && (h->delayed_pic[0]->f.key_frame || h->delayed_pic[0]->mmco_reset)) {
            h->next_outputed_poc = INT_MIN;
        } else
            h->next_outputed_poc = out->poc;
    } else {
        av_log(h->avctx, AV_LOG_DEBUG, "no picture %s\n", out_of_order ? "ooo" : "");
    }

    if (h->next_output_pic && h->next_output_pic->sync) {
        h->sync |= 2;
    }

    if (setup_finished)
        ff_thread_finish_setup(h->avctx);
}

static av_always_inline void backup_mb_border(H264Context *h, uint8_t *src_y,
                                              uint8_t *src_cb, uint8_t *src_cr,
                                              int linesize, int uvlinesize,
                                              int simple)
{
    uint8_t *top_border;
    int top_idx = 1;
    const int pixel_shift = h->pixel_shift;
    int chroma444 = CHROMA444;
    int chroma422 = CHROMA422;

    src_y  -= linesize;
    src_cb -= uvlinesize;
    src_cr -= uvlinesize;

    if (!simple && FRAME_MBAFF) {
        if (h->mb_y & 1) {
            if (!MB_MBAFF) {
                top_border = h->top_borders[0][h->mb_x];
                AV_COPY128(top_border, src_y + 15 * linesize);
                if (pixel_shift)
                    AV_COPY128(top_border + 16, src_y + 15 * linesize + 16);
                if (simple || !CONFIG_GRAY || !(h->flags & CODEC_FLAG_GRAY)) {
                    if (chroma444) {
                        if (pixel_shift) {
                            AV_COPY128(top_border + 32, src_cb + 15 * uvlinesize);
                            AV_COPY128(top_border + 48, src_cb + 15 * uvlinesize + 16);
                            AV_COPY128(top_border + 64, src_cr + 15 * uvlinesize);
                            AV_COPY128(top_border + 80, src_cr + 15 * uvlinesize + 16);
                        } else {
                            AV_COPY128(top_border + 16, src_cb + 15 * uvlinesize);
                            AV_COPY128(top_border + 32, src_cr + 15 * uvlinesize);
                        }
                    } else if (chroma422) {
                        if (pixel_shift) {
                            AV_COPY128(top_border + 32, src_cb + 15 * uvlinesize);
                            AV_COPY128(top_border + 48, src_cr + 15 * uvlinesize);
                        } else {
                            AV_COPY64(top_border + 16, src_cb + 15 * uvlinesize);
                            AV_COPY64(top_border + 24, src_cr + 15 * uvlinesize);
                        }
                    } else {
                        if (pixel_shift) {
                            AV_COPY128(top_border + 32, src_cb + 7 * uvlinesize);
                            AV_COPY128(top_border + 48, src_cr + 7 * uvlinesize);
                        } else {
                            AV_COPY64(top_border + 16, src_cb + 7 * uvlinesize);
                            AV_COPY64(top_border + 24, src_cr + 7 * uvlinesize);
                        }
                    }
                }
            }
        } else if (MB_MBAFF) {
            top_idx = 0;
        } else
            return;
    }

    top_border = h->top_borders[top_idx][h->mb_x];
    /* There are two lines saved, the line above the top macroblock
     * of a pair, and the line above the bottom macroblock. */
    AV_COPY128(top_border, src_y + 16 * linesize);
    if (pixel_shift)
        AV_COPY128(top_border + 16, src_y + 16 * linesize + 16);

    if (simple || !CONFIG_GRAY || !(h->flags & CODEC_FLAG_GRAY)) {
        if (chroma444) {
            if (pixel_shift) {
                AV_COPY128(top_border + 32, src_cb + 16 * linesize);
                AV_COPY128(top_border + 48, src_cb + 16 * linesize + 16);
                AV_COPY128(top_border + 64, src_cr + 16 * linesize);
                AV_COPY128(top_border + 80, src_cr + 16 * linesize + 16);
            } else {
                AV_COPY128(top_border + 16, src_cb + 16 * linesize);
                AV_COPY128(top_border + 32, src_cr + 16 * linesize);
            }
        } else if (chroma422) {
            if (pixel_shift) {
                AV_COPY128(top_border + 32, src_cb + 16 * uvlinesize);
                AV_COPY128(top_border + 48, src_cr + 16 * uvlinesize);
            } else {
                AV_COPY64(top_border + 16, src_cb + 16 * uvlinesize);
                AV_COPY64(top_border + 24, src_cr + 16 * uvlinesize);
            }
        } else {
            if (pixel_shift) {
                AV_COPY128(top_border + 32, src_cb + 8 * uvlinesize);
                AV_COPY128(top_border + 48, src_cr + 8 * uvlinesize);
            } else {
                AV_COPY64(top_border + 16, src_cb + 8 * uvlinesize);
                AV_COPY64(top_border + 24, src_cr + 8 * uvlinesize);
            }
        }
    }
}

static av_always_inline void xchg_mb_border(H264Context *h, uint8_t *src_y,
                                            uint8_t *src_cb, uint8_t *src_cr,
                                            int linesize, int uvlinesize,
                                            int xchg, int chroma444,
                                            int simple, int pixel_shift)
{
    int deblock_topleft;
    int deblock_top;
    int top_idx = 1;
    uint8_t *top_border_m1;
    uint8_t *top_border;

    if (!simple && FRAME_MBAFF) {
        if (h->mb_y & 1) {
            if (!MB_MBAFF)
                return;
        } else {
            top_idx = MB_MBAFF ? 0 : 1;
        }
    }

    if (h->deblocking_filter == 2) {
        deblock_topleft = h->slice_table[h->mb_xy - 1 - h->mb_stride] == h->slice_num;
        deblock_top     = h->top_type;
    } else {
        deblock_topleft = (h->mb_x > 0);
        deblock_top     = (h->mb_y > !!MB_FIELD);
    }

    src_y  -= linesize   + 1 + pixel_shift;
    src_cb -= uvlinesize + 1 + pixel_shift;
    src_cr -= uvlinesize + 1 + pixel_shift;

    top_border_m1 = h->top_borders[top_idx][h->mb_x - 1];
    top_border    = h->top_borders[top_idx][h->mb_x];

#define XCHG(a, b, xchg)                        \
    if (pixel_shift) {                          \
        if (xchg) {                             \
            AV_SWAP64(b + 0, a + 0);            \
            AV_SWAP64(b + 8, a + 8);            \
        } else {                                \
            AV_COPY128(b, a);                   \
        }                                       \
    } else if (xchg)                            \
        AV_SWAP64(b, a);                        \
    else                                        \
        AV_COPY64(b, a);

    if (deblock_top) {
        if (deblock_topleft) {
            XCHG(top_border_m1 + (8 << pixel_shift),
                 src_y - (7 << pixel_shift), 1);
        }
        XCHG(top_border + (0 << pixel_shift), src_y + (1 << pixel_shift), xchg);
        XCHG(top_border + (8 << pixel_shift), src_y + (9 << pixel_shift), 1);
        if (h->mb_x + 1 < h->mb_width) {
            XCHG(h->top_borders[top_idx][h->mb_x + 1],
                 src_y + (17 << pixel_shift), 1);
        }
    }
    if (simple || !CONFIG_GRAY || !(h->flags & CODEC_FLAG_GRAY)) {
        if (chroma444) {
            if (deblock_topleft) {
                XCHG(top_border_m1 + (24 << pixel_shift), src_cb - (7 << pixel_shift), 1);
                XCHG(top_border_m1 + (40 << pixel_shift), src_cr - (7 << pixel_shift), 1);
            }
            XCHG(top_border + (16 << pixel_shift), src_cb + (1 << pixel_shift), xchg);
            XCHG(top_border + (24 << pixel_shift), src_cb + (9 << pixel_shift), 1);
            XCHG(top_border + (32 << pixel_shift), src_cr + (1 << pixel_shift), xchg);
            XCHG(top_border + (40 << pixel_shift), src_cr + (9 << pixel_shift), 1);
            if (h->mb_x + 1 < h->mb_width) {
                XCHG(h->top_borders[top_idx][h->mb_x + 1] + (16 << pixel_shift), src_cb + (17 << pixel_shift), 1);
                XCHG(h->top_borders[top_idx][h->mb_x + 1] + (32 << pixel_shift), src_cr + (17 << pixel_shift), 1);
            }
        } else {
            if (deblock_top) {
                if (deblock_topleft) {
                    XCHG(top_border_m1 + (16 << pixel_shift), src_cb - (7 << pixel_shift), 1);
                    XCHG(top_border_m1 + (24 << pixel_shift), src_cr - (7 << pixel_shift), 1);
                }
                XCHG(top_border + (16 << pixel_shift), src_cb + 1 + pixel_shift, 1);
                XCHG(top_border + (24 << pixel_shift), src_cr + 1 + pixel_shift, 1);
            }
        }
    }
}

static av_always_inline int dctcoef_get(int16_t *mb, int high_bit_depth,
                                        int index)
{
    if (high_bit_depth) {
        return AV_RN32A(((int32_t *)mb) + index);
    } else
        return AV_RN16A(mb + index);
}

static av_always_inline void dctcoef_set(int16_t *mb, int high_bit_depth,
                                         int index, int value)
{
    if (high_bit_depth) {
        AV_WN32A(((int32_t *)mb) + index, value);
    } else
        AV_WN16A(mb + index, value);
}

static av_always_inline void hl_decode_mb_predict_luma(H264Context *h,
                                                       int mb_type, int is_h264,
                                                       int simple,
                                                       int transform_bypass,
                                                       int pixel_shift,
                                                       int *block_offset,
                                                       int linesize,
                                                       uint8_t *dest_y, int p)
{
    void (*idct_add)(uint8_t *dst, int16_t *block, int stride);
    void (*idct_dc_add)(uint8_t *dst, int16_t *block, int stride);
    int i;
    int qscale = p == 0 ? h->qscale : h->chroma_qp[p - 1];
    block_offset += 16 * p;
    if (IS_INTRA4x4(mb_type)) {
        if (IS_8x8DCT(mb_type)) {
            if (transform_bypass) {
                idct_dc_add  =
                idct_add     = h->h264dsp.h264_add_pixels8_clear;
            } else {
                idct_dc_add = h->h264dsp.h264_idct8_dc_add;
                idct_add    = h->h264dsp.h264_idct8_add;
            }
            for (i = 0; i < 16; i += 4) {
                uint8_t *const ptr = dest_y + block_offset[i];
                const int dir      = h->intra4x4_pred_mode_cache[scan8[i]];
                if (transform_bypass && h->sps.profile_idc == 244 && dir <= 1) {
                    h->hpc.pred8x8l_add[dir](ptr, h->mb + (i * 16 + p * 256 << pixel_shift), linesize);
                } else {
                    const int nnz = h->non_zero_count_cache[scan8[i + p * 16]];
                    h->hpc.pred8x8l[dir](ptr, (h->topleft_samples_available << i) & 0x8000,
                                         (h->topright_samples_available << i) & 0x4000, linesize);
                    if (nnz) {
                        if (nnz == 1 && dctcoef_get(h->mb, pixel_shift, i * 16 + p * 256))
                            idct_dc_add(ptr, h->mb + (i * 16 + p * 256 << pixel_shift), linesize);
                        else
                            idct_add(ptr, h->mb + (i * 16 + p * 256 << pixel_shift), linesize);
                    }
                }
            }
        } else {
            if (transform_bypass) {
                idct_dc_add  =
                idct_add     = h->h264dsp.h264_add_pixels4_clear;
            } else {
                idct_dc_add = h->h264dsp.h264_idct_dc_add;
                idct_add    = h->h264dsp.h264_idct_add;
            }
            for (i = 0; i < 16; i++) {
                uint8_t *const ptr = dest_y + block_offset[i];
                const int dir      = h->intra4x4_pred_mode_cache[scan8[i]];

                if (transform_bypass && h->sps.profile_idc == 244 && dir <= 1) {
                    h->hpc.pred4x4_add[dir](ptr, h->mb + (i * 16 + p * 256 << pixel_shift), linesize);
                } else {
                    uint8_t *topright;
                    int nnz, tr;
                    uint64_t tr_high;
                    if (dir == DIAG_DOWN_LEFT_PRED || dir == VERT_LEFT_PRED) {
                        const int topright_avail = (h->topright_samples_available << i) & 0x8000;
                        av_assert2(h->mb_y || linesize <= block_offset[i]);
                        if (!topright_avail) {
                            if (pixel_shift) {
                                tr_high  = ((uint16_t *)ptr)[3 - linesize / 2] * 0x0001000100010001ULL;
                                topright = (uint8_t *)&tr_high;
                            } else {
                                tr       = ptr[3 - linesize] * 0x01010101u;
                                topright = (uint8_t *)&tr;
                            }
                        } else
                            topright = ptr + (4 << pixel_shift) - linesize;
                    } else
                        topright = NULL;

                    h->hpc.pred4x4[dir](ptr, topright, linesize);
                    nnz = h->non_zero_count_cache[scan8[i + p * 16]];
                    if (nnz) {
                        if (is_h264) {
                            if (nnz == 1 && dctcoef_get(h->mb, pixel_shift, i * 16 + p * 256))
                                idct_dc_add(ptr, h->mb + (i * 16 + p * 256 << pixel_shift), linesize);
                            else
                                idct_add(ptr, h->mb + (i * 16 + p * 256 << pixel_shift), linesize);
                        } else if (CONFIG_SVQ3_DECODER)
                            ff_svq3_add_idct_c(ptr, h->mb + i * 16 + p * 256, linesize, qscale, 0);
                    }
                }
            }
        }
    } else {
        h->hpc.pred16x16[h->intra16x16_pred_mode](dest_y, linesize);
        if (is_h264) {
            if (h->non_zero_count_cache[scan8[LUMA_DC_BLOCK_INDEX + p]]) {
                if (!transform_bypass)
                    h->h264dsp.h264_luma_dc_dequant_idct(h->mb + (p * 256 << pixel_shift),
                                                         h->mb_luma_dc[p],
                                                         h->dequant4_coeff[p][qscale][0]);
                else {
                    static const uint8_t dc_mapping[16] = {
                         0 * 16,  1 * 16,  4 * 16,  5 * 16,
                         2 * 16,  3 * 16,  6 * 16,  7 * 16,
                         8 * 16,  9 * 16, 12 * 16, 13 * 16,
                        10 * 16, 11 * 16, 14 * 16, 15 * 16 };
                    for (i = 0; i < 16; i++)
                        dctcoef_set(h->mb + (p * 256 << pixel_shift),
                                    pixel_shift, dc_mapping[i],
                                    dctcoef_get(h->mb_luma_dc[p],
                                                pixel_shift, i));
                }
            }
        } else if (CONFIG_SVQ3_DECODER)
            ff_svq3_luma_dc_dequant_idct_c(h->mb + p * 256,
                                           h->mb_luma_dc[p], qscale);
    }
}

static av_always_inline void hl_decode_mb_idct_luma(H264Context *h, int mb_type,
                                                    int is_h264, int simple,
                                                    int transform_bypass,
                                                    int pixel_shift,
                                                    int *block_offset,
                                                    int linesize,
                                                    uint8_t *dest_y, int p)
{
    void (*idct_add)(uint8_t *dst, int16_t *block, int stride);
    int i;
    block_offset += 16 * p;
    if (!IS_INTRA4x4(mb_type)) {
        if (is_h264) {
            if (IS_INTRA16x16(mb_type)) {
                if (transform_bypass) {
                    if (h->sps.profile_idc == 244 &&
                        (h->intra16x16_pred_mode == VERT_PRED8x8 ||
                         h->intra16x16_pred_mode == HOR_PRED8x8)) {
                        h->hpc.pred16x16_add[h->intra16x16_pred_mode](dest_y, block_offset,
                                                                      h->mb + (p * 256 << pixel_shift),
                                                                      linesize);
                    } else {
                        for (i = 0; i < 16; i++)
                            if (h->non_zero_count_cache[scan8[i + p * 16]] ||
                                dctcoef_get(h->mb, pixel_shift, i * 16 + p * 256))
                                h->h264dsp.h264_add_pixels4_clear(dest_y + block_offset[i],
                                                                  h->mb + (i * 16 + p * 256 << pixel_shift),
                                                                  linesize);
                    }
                } else {
                    h->h264dsp.h264_idct_add16intra(dest_y, block_offset,
                                                    h->mb + (p * 256 << pixel_shift),
                                                    linesize,
                                                    h->non_zero_count_cache + p * 5 * 8);
                }
            } else if (h->cbp & 15) {
                if (transform_bypass) {
                    const int di = IS_8x8DCT(mb_type) ? 4 : 1;
                    idct_add = IS_8x8DCT(mb_type) ? h->h264dsp.h264_add_pixels8_clear
                                                  : h->h264dsp.h264_add_pixels4_clear;
                    for (i = 0; i < 16; i += di)
                        if (h->non_zero_count_cache[scan8[i + p * 16]])
                            idct_add(dest_y + block_offset[i],
                                     h->mb + (i * 16 + p * 256 << pixel_shift),
                                     linesize);
                } else {
                    if (IS_8x8DCT(mb_type))
                        h->h264dsp.h264_idct8_add4(dest_y, block_offset,
                                                   h->mb + (p * 256 << pixel_shift),
                                                   linesize,
                                                   h->non_zero_count_cache + p * 5 * 8);
                    else
                        h->h264dsp.h264_idct_add16(dest_y, block_offset,
                                                   h->mb + (p * 256 << pixel_shift),
                                                   linesize,
                                                   h->non_zero_count_cache + p * 5 * 8);
                }
            }
        } else if (CONFIG_SVQ3_DECODER) {
            for (i = 0; i < 16; i++)
                if (h->non_zero_count_cache[scan8[i + p * 16]] || h->mb[i * 16 + p * 256]) {
                    // FIXME benchmark weird rule, & below
                    uint8_t *const ptr = dest_y + block_offset[i];
                    ff_svq3_add_idct_c(ptr, h->mb + i * 16 + p * 256, linesize,
                                       h->qscale, IS_INTRA(mb_type) ? 1 : 0);
                }
        }
    }
}

#define BITS   8
#define SIMPLE 1
#include "h264_mb_template.c"

#undef  BITS
#define BITS   16
#include "h264_mb_template.c"

#undef  SIMPLE
#define SIMPLE 0
#include "h264_mb_template.c"

void ff_h264_hl_decode_mb(H264Context *h)
{
    const int mb_xy   = h->mb_xy;
    const int mb_type = h->cur_pic.f.mb_type[mb_xy];
    int is_complex    = CONFIG_SMALL || h->is_complex || IS_INTRA_PCM(mb_type) || h->qscale == 0;

    if (CHROMA444) {
        if (is_complex || h->pixel_shift)
            hl_decode_mb_444_complex(h);
        else
            hl_decode_mb_444_simple_8(h);
    } else if (is_complex) {
        hl_decode_mb_complex(h);
    } else if (h->pixel_shift) {
        hl_decode_mb_simple_16(h);
    } else
        hl_decode_mb_simple_8(h);
}

static int pred_weight_table(H264Context *h)
{
    int list, i;
    int luma_def, chroma_def;

    h->use_weight             = 0;
    h->use_weight_chroma      = 0;
    h->luma_log2_weight_denom = get_ue_golomb(&h->gb);
    if (h->sps.chroma_format_idc)
        h->chroma_log2_weight_denom = get_ue_golomb(&h->gb);
    luma_def   = 1 << h->luma_log2_weight_denom;
    chroma_def = 1 << h->chroma_log2_weight_denom;

    for (list = 0; list < 2; list++) {
        h->luma_weight_flag[list]   = 0;
        h->chroma_weight_flag[list] = 0;
        for (i = 0; i < h->ref_count[list]; i++) {
            int luma_weight_flag, chroma_weight_flag;

            luma_weight_flag = get_bits1(&h->gb);
            if (luma_weight_flag) {
                h->luma_weight[i][list][0] = get_se_golomb(&h->gb);
                h->luma_weight[i][list][1] = get_se_golomb(&h->gb);
                if (h->luma_weight[i][list][0] != luma_def ||
                    h->luma_weight[i][list][1] != 0) {
                    h->use_weight             = 1;
                    h->luma_weight_flag[list] = 1;
                }
            } else {
                h->luma_weight[i][list][0] = luma_def;
                h->luma_weight[i][list][1] = 0;
            }

            if (h->sps.chroma_format_idc) {
                chroma_weight_flag = get_bits1(&h->gb);
                if (chroma_weight_flag) {
                    int j;
                    for (j = 0; j < 2; j++) {
                        h->chroma_weight[i][list][j][0] = get_se_golomb(&h->gb);
                        h->chroma_weight[i][list][j][1] = get_se_golomb(&h->gb);
                        if (h->chroma_weight[i][list][j][0] != chroma_def ||
                            h->chroma_weight[i][list][j][1] != 0) {
                            h->use_weight_chroma = 1;
                            h->chroma_weight_flag[list] = 1;
                        }
                    }
                } else {
                    int j;
                    for (j = 0; j < 2; j++) {
                        h->chroma_weight[i][list][j][0] = chroma_def;
                        h->chroma_weight[i][list][j][1] = 0;
                    }
                }
            }
        }
        if (h->slice_type_nos != AV_PICTURE_TYPE_B)
            break;
    }
    h->use_weight = h->use_weight || h->use_weight_chroma;
    return 0;
}

/**
 * Initialize implicit_weight table.
 * @param field  0/1 initialize the weight for interlaced MBAFF
 *                -1 initializes the rest
 */
static void implicit_weight_table(H264Context *h, int field)
{
    int ref0, ref1, i, cur_poc, ref_start, ref_count0, ref_count1;

    for (i = 0; i < 2; i++) {
        h->luma_weight_flag[i]   = 0;
        h->chroma_weight_flag[i] = 0;
    }

    if (field < 0) {
        if (h->picture_structure == PICT_FRAME) {
            cur_poc = h->cur_pic_ptr->poc;
        } else {
            cur_poc = h->cur_pic_ptr->field_poc[h->picture_structure - 1];
        }
        if (h->ref_count[0] == 1 && h->ref_count[1] == 1 && !FRAME_MBAFF &&
            h->ref_list[0][0].poc + h->ref_list[1][0].poc == 2 * cur_poc) {
            h->use_weight = 0;
            h->use_weight_chroma = 0;
            return;
        }
        ref_start  = 0;
        ref_count0 = h->ref_count[0];
        ref_count1 = h->ref_count[1];
    } else {
        cur_poc    = h->cur_pic_ptr->field_poc[field];
        ref_start  = 16;
        ref_count0 = 16 + 2 * h->ref_count[0];
        ref_count1 = 16 + 2 * h->ref_count[1];
    }

    h->use_weight               = 2;
    h->use_weight_chroma        = 2;
    h->luma_log2_weight_denom   = 5;
    h->chroma_log2_weight_denom = 5;

    for (ref0 = ref_start; ref0 < ref_count0; ref0++) {
        int poc0 = h->ref_list[0][ref0].poc;
        for (ref1 = ref_start; ref1 < ref_count1; ref1++) {
            int w = 32;
            if (!h->ref_list[0][ref0].long_ref && !h->ref_list[1][ref1].long_ref) {
                int poc1 = h->ref_list[1][ref1].poc;
                int td   = av_clip(poc1 - poc0, -128, 127);
                if (td) {
                    int tb = av_clip(cur_poc - poc0, -128, 127);
                    int tx = (16384 + (FFABS(td) >> 1)) / td;
                    int dist_scale_factor = (tb * tx + 32) >> 8;
                    if (dist_scale_factor >= -64 && dist_scale_factor <= 128)
                        w = 64 - dist_scale_factor;
                }
            }
            if (field < 0) {
                h->implicit_weight[ref0][ref1][0] =
                h->implicit_weight[ref0][ref1][1] = w;
            } else {
                h->implicit_weight[ref0][ref1][field] = w;
            }
        }
    }
}

/**
 * instantaneous decoder refresh.
 */
static void idr(H264Context *h)
{
    int i;
    ff_h264_remove_all_refs(h);
    h->prev_frame_num        = 0;
    h->prev_frame_num_offset = 0;
    h->prev_poc_msb          = 1<<16;
    h->prev_poc_lsb          = 0;
    for (i = 0; i < MAX_DELAYED_PIC_COUNT; i++)
        h->last_pocs[i] = INT_MIN;
}

/* forget old pics after a seek */
static void flush_change(H264Context *h)
{
    int i, j;

    h->outputed_poc = h->next_outputed_poc = INT_MIN;
    h->prev_interlaced_frame = 1;
    idr(h);
    h->prev_frame_num = -1;
    if (h->cur_pic_ptr) {
        h->cur_pic_ptr->f.reference = 0;
        for (j=i=0; h->delayed_pic[i]; i++)
            if (h->delayed_pic[i] != h->cur_pic_ptr)
                h->delayed_pic[j++] = h->delayed_pic[i];
        h->delayed_pic[j] = NULL;
    }
    h->first_field = 0;
    memset(h->ref_list[0], 0, sizeof(h->ref_list[0]));
    memset(h->ref_list[1], 0, sizeof(h->ref_list[1]));
    memset(h->default_ref_list[0], 0, sizeof(h->default_ref_list[0]));
    memset(h->default_ref_list[1], 0, sizeof(h->default_ref_list[1]));
    ff_h264_reset_sei(h);
    h->recovery_frame= -1;
    h->sync= 0;
    h->list_count = 0;
    h->current_slice = 0;
}

/* forget old pics after a seek */
static void flush_dpb(AVCodecContext *avctx)
{
    H264Context *h = avctx->priv_data;
    int i;

    for (i = 0; i <= MAX_DELAYED_PIC_COUNT; i++) {
        if (h->delayed_pic[i])
            h->delayed_pic[i]->f.reference = 0;
        h->delayed_pic[i] = NULL;
    }

    flush_change(h);

    for (i = 0; i < h->picture_count; i++) {
        if (h->DPB[i].f.data[0])
            free_frame_buffer(h, &h->DPB[i]);
    }
    h->cur_pic_ptr = NULL;

    h->mb_x = h->mb_y = 0;

    h->parse_context.state             = -1;
    h->parse_context.frame_start_found = 0;
    h->parse_context.overread          = 0;
    h->parse_context.overread_index    = 0;
    h->parse_context.index             = 0;
    h->parse_context.last_index        = 0;
}

static int init_poc(H264Context *h)
{
    const int max_frame_num = 1 << h->sps.log2_max_frame_num;
    int field_poc[2];
    Picture *cur = h->cur_pic_ptr;

    h->frame_num_offset = h->prev_frame_num_offset;
    if (h->frame_num < h->prev_frame_num)
        h->frame_num_offset += max_frame_num;

    if (h->sps.poc_type == 0) {
        const int max_poc_lsb = 1 << h->sps.log2_max_poc_lsb;

        if (h->poc_lsb < h->prev_poc_lsb && h->prev_poc_lsb - h->poc_lsb >= max_poc_lsb / 2)
            h->poc_msb = h->prev_poc_msb + max_poc_lsb;
        else if (h->poc_lsb > h->prev_poc_lsb && h->prev_poc_lsb - h->poc_lsb < -max_poc_lsb / 2)
            h->poc_msb = h->prev_poc_msb - max_poc_lsb;
        else
            h->poc_msb = h->prev_poc_msb;
        field_poc[0] =
        field_poc[1] = h->poc_msb + h->poc_lsb;
        if (h->picture_structure == PICT_FRAME)
            field_poc[1] += h->delta_poc_bottom;
    } else if (h->sps.poc_type == 1) {
        int abs_frame_num, expected_delta_per_poc_cycle, expectedpoc;
        int i;

        if (h->sps.poc_cycle_length != 0)
            abs_frame_num = h->frame_num_offset + h->frame_num;
        else
            abs_frame_num = 0;

        if (h->nal_ref_idc == 0 && abs_frame_num > 0)
            abs_frame_num--;

        expected_delta_per_poc_cycle = 0;
        for (i = 0; i < h->sps.poc_cycle_length; i++)
            // FIXME integrate during sps parse
            expected_delta_per_poc_cycle += h->sps.offset_for_ref_frame[i];

        if (abs_frame_num > 0) {
            int poc_cycle_cnt          = (abs_frame_num - 1) / h->sps.poc_cycle_length;
            int frame_num_in_poc_cycle = (abs_frame_num - 1) % h->sps.poc_cycle_length;

            expectedpoc = poc_cycle_cnt * expected_delta_per_poc_cycle;
            for (i = 0; i <= frame_num_in_poc_cycle; i++)
                expectedpoc = expectedpoc + h->sps.offset_for_ref_frame[i];
        } else
            expectedpoc = 0;

        if (h->nal_ref_idc == 0)
            expectedpoc = expectedpoc + h->sps.offset_for_non_ref_pic;

        field_poc[0] = expectedpoc + h->delta_poc[0];
        field_poc[1] = field_poc[0] + h->sps.offset_for_top_to_bottom_field;

        if (h->picture_structure == PICT_FRAME)
            field_poc[1] += h->delta_poc[1];
    } else {
        int poc = 2 * (h->frame_num_offset + h->frame_num);

        if (!h->nal_ref_idc)
            poc--;

        field_poc[0] = poc;
        field_poc[1] = poc;
    }

    if (h->picture_structure != PICT_BOTTOM_FIELD)
        h->cur_pic_ptr->field_poc[0] = field_poc[0];
    if (h->picture_structure != PICT_TOP_FIELD)
        h->cur_pic_ptr->field_poc[1] = field_poc[1];
    cur->poc = FFMIN(cur->field_poc[0], cur->field_poc[1]);

    return 0;
}

/**
 * initialize scan tables
 */
static void init_scan_tables(H264Context *h)
{
    int i;
    for (i = 0; i < 16; i++) {
#define T(x) (x >> 2) | ((x << 2) & 0xF)
        h->zigzag_scan[i] = T(zigzag_scan[i]);
        h->field_scan[i]  = T(field_scan[i]);
#undef T
    }
    for (i = 0; i < 64; i++) {
#define T(x) (x >> 3) | ((x & 7) << 3)
        h->zigzag_scan8x8[i]       = T(ff_zigzag_direct[i]);
        h->zigzag_scan8x8_cavlc[i] = T(zigzag_scan8x8_cavlc[i]);
        h->field_scan8x8[i]        = T(field_scan8x8[i]);
        h->field_scan8x8_cavlc[i]  = T(field_scan8x8_cavlc[i]);
#undef T
    }
    if (h->sps.transform_bypass) { // FIXME same ugly
        memcpy(h->zigzag_scan_q0          , zigzag_scan             , sizeof(h->zigzag_scan_q0         ));
        memcpy(h->zigzag_scan8x8_q0       , ff_zigzag_direct        , sizeof(h->zigzag_scan8x8_q0      ));
        memcpy(h->zigzag_scan8x8_cavlc_q0 , zigzag_scan8x8_cavlc    , sizeof(h->zigzag_scan8x8_cavlc_q0));
        memcpy(h->field_scan_q0           , field_scan              , sizeof(h->field_scan_q0          ));
        memcpy(h->field_scan8x8_q0        , field_scan8x8           , sizeof(h->field_scan8x8_q0       ));
        memcpy(h->field_scan8x8_cavlc_q0  , field_scan8x8_cavlc     , sizeof(h->field_scan8x8_cavlc_q0 ));
    } else {
        memcpy(h->zigzag_scan_q0          , h->zigzag_scan          , sizeof(h->zigzag_scan_q0         ));
        memcpy(h->zigzag_scan8x8_q0       , h->zigzag_scan8x8       , sizeof(h->zigzag_scan8x8_q0      ));
        memcpy(h->zigzag_scan8x8_cavlc_q0 , h->zigzag_scan8x8_cavlc , sizeof(h->zigzag_scan8x8_cavlc_q0));
        memcpy(h->field_scan_q0           , h->field_scan           , sizeof(h->field_scan_q0          ));
        memcpy(h->field_scan8x8_q0        , h->field_scan8x8        , sizeof(h->field_scan8x8_q0       ));
        memcpy(h->field_scan8x8_cavlc_q0  , h->field_scan8x8_cavlc  , sizeof(h->field_scan8x8_cavlc_q0 ));
    }
}

static int field_end(H264Context *h, int in_setup)
{
    AVCodecContext *const avctx = h->avctx;
    int err = 0;
    h->mb_y = 0;

    if (!in_setup && !h->droppable)
        ff_thread_report_progress(&h->cur_pic_ptr->f, INT_MAX,
                                  h->picture_structure == PICT_BOTTOM_FIELD);

    if (CONFIG_H264_VDPAU_DECODER &&
        h->avctx->codec->capabilities & CODEC_CAP_HWACCEL_VDPAU)
        ff_vdpau_h264_set_reference_frames(h);

    if (in_setup || !(avctx->active_thread_type & FF_THREAD_FRAME)) {
        if (!h->droppable) {
            err = ff_h264_execute_ref_pic_marking(h, h->mmco, h->mmco_index);
            h->prev_poc_msb = h->poc_msb;
            h->prev_poc_lsb = h->poc_lsb;
        }
        h->prev_frame_num_offset = h->frame_num_offset;
        h->prev_frame_num        = h->frame_num;
        h->outputed_poc          = h->next_outputed_poc;
    }

    if (avctx->hwaccel) {
        if (avctx->hwaccel->end_frame(avctx) < 0)
            av_log(avctx, AV_LOG_ERROR,
                   "hardware accelerator failed to decode picture\n");
    }

    if (CONFIG_H264_VDPAU_DECODER &&
        h->avctx->codec->capabilities & CODEC_CAP_HWACCEL_VDPAU)
        ff_vdpau_h264_picture_complete(h);

    /*
     * FIXME: Error handling code does not seem to support interlaced
     * when slices span multiple rows
     * The ff_er_add_slice calls don't work right for bottom
     * fields; they cause massive erroneous error concealing
     * Error marking covers both fields (top and bottom).
     * This causes a mismatched s->error_count
     * and a bad error table. Further, the error count goes to
     * INT_MAX when called for bottom field, because mb_y is
     * past end by one (callers fault) and resync_mb_y != 0
     * causes problems for the first MB line, too.
     */
    if (CONFIG_ERROR_RESILIENCE &&
        !FIELD_PICTURE && h->current_slice && !h->sps.new) {
        h->er.cur_pic  = h->cur_pic_ptr;
        ff_er_frame_end(&h->er);
    }
    emms_c();

    h->current_slice = 0;

    return err;
}

/**
 * Replicate H264 "master" context to thread contexts.
 */
static int clone_slice(H264Context *dst, H264Context *src)
{
    memcpy(dst->block_offset, src->block_offset, sizeof(dst->block_offset));
    dst->cur_pic_ptr = src->cur_pic_ptr;
    dst->cur_pic     = src->cur_pic;
    dst->linesize    = src->linesize;
    dst->uvlinesize  = src->uvlinesize;
    dst->first_field = src->first_field;

    dst->prev_poc_msb          = src->prev_poc_msb;
    dst->prev_poc_lsb          = src->prev_poc_lsb;
    dst->prev_frame_num_offset = src->prev_frame_num_offset;
    dst->prev_frame_num        = src->prev_frame_num;
    dst->short_ref_count       = src->short_ref_count;

    memcpy(dst->short_ref,        src->short_ref,        sizeof(dst->short_ref));
    memcpy(dst->long_ref,         src->long_ref,         sizeof(dst->long_ref));
    memcpy(dst->default_ref_list, src->default_ref_list, sizeof(dst->default_ref_list));

    memcpy(dst->dequant4_coeff,   src->dequant4_coeff,   sizeof(src->dequant4_coeff));
    memcpy(dst->dequant8_coeff,   src->dequant8_coeff,   sizeof(src->dequant8_coeff));

    return 0;
}

/**
 * Compute profile from profile_idc and constraint_set?_flags.
 *
 * @param sps SPS
 *
 * @return profile as defined by FF_PROFILE_H264_*
 */
int ff_h264_get_profile(SPS *sps)
{
    int profile = sps->profile_idc;

    switch (sps->profile_idc) {
    case FF_PROFILE_H264_BASELINE:
        // constraint_set1_flag set to 1
        profile |= (sps->constraint_set_flags & 1 << 1) ? FF_PROFILE_H264_CONSTRAINED : 0;
        break;
    case FF_PROFILE_H264_HIGH_10:
    case FF_PROFILE_H264_HIGH_422:
    case FF_PROFILE_H264_HIGH_444_PREDICTIVE:
        // constraint_set3_flag set to 1
        profile |= (sps->constraint_set_flags & 1 << 3) ? FF_PROFILE_H264_INTRA : 0;
        break;
    }

    return profile;
}

static int h264_set_parameter_from_sps(H264Context *h)
{
    if (h->flags & CODEC_FLAG_LOW_DELAY ||
        (h->sps.bitstream_restriction_flag &&
         !h->sps.num_reorder_frames)) {
        if (h->avctx->has_b_frames > 1 || h->delayed_pic[0])
            av_log(h->avctx, AV_LOG_WARNING, "Delayed frames seen. "
                   "Reenabling low delay requires a codec flush.\n");
        else
            h->low_delay = 1;
    }

    if (h->avctx->has_b_frames < 2)
        h->avctx->has_b_frames = !h->low_delay;

    if (h->sps.bit_depth_luma != h->sps.bit_depth_chroma) {
        av_log_missing_feature(h->avctx,
            "Different bit depth between chroma and luma", 1);
        return AVERROR_PATCHWELCOME;
    }

    if (h->avctx->bits_per_raw_sample != h->sps.bit_depth_luma ||
        h->cur_chroma_format_idc      != h->sps.chroma_format_idc) {
        if (h->avctx->codec &&
            h->avctx->codec->capabilities & CODEC_CAP_HWACCEL_VDPAU &&
            (h->sps.bit_depth_luma != 8 || h->sps.chroma_format_idc > 1)) {
            av_log(h->avctx, AV_LOG_ERROR,
                   "VDPAU decoding does not support video colorspace.\n");
            return AVERROR_INVALIDDATA;
        }
        if (h->sps.bit_depth_luma >= 8 && h->sps.bit_depth_luma <= 14 &&
            h->sps.bit_depth_luma != 11 && h->sps.bit_depth_luma != 13 &&
                (h->sps.bit_depth_luma != 9 || !CHROMA422)) {
            h->avctx->bits_per_raw_sample = h->sps.bit_depth_luma;
            h->cur_chroma_format_idc      = h->sps.chroma_format_idc;
            h->pixel_shift                = h->sps.bit_depth_luma > 8;

            ff_h264dsp_init(&h->h264dsp, h->sps.bit_depth_luma,
                            h->sps.chroma_format_idc);
            ff_h264chroma_init(&h->h264chroma, h->sps.bit_depth_chroma);
            ff_h264qpel_init(&h->h264qpel, h->sps.bit_depth_luma);
            ff_h264_pred_init(&h->hpc, h->avctx->codec_id, h->sps.bit_depth_luma,
                              h->sps.chroma_format_idc);
            if (CONFIG_ERROR_RESILIENCE) {
                h->dsp.dct_bits = h->sps.bit_depth_luma > 8 ? 32 : 16;
                ff_dsputil_init(&h->dsp, h->avctx);
            }
            ff_videodsp_init(&h->vdsp, h->sps.bit_depth_luma);
        } else {
            av_log(h->avctx, AV_LOG_ERROR, "Unsupported bit depth: %d\n",
                   h->sps.bit_depth_luma);
            return AVERROR_INVALIDDATA;
        }
    }
    return 0;
}

static enum PixelFormat get_pixel_format(H264Context *h, int force_callback)
{
    switch (h->sps.bit_depth_luma) {
    case 9:
        if (CHROMA444) {
            if (h->avctx->colorspace == AVCOL_SPC_RGB) {
                return AV_PIX_FMT_GBRP9;
            } else
                return AV_PIX_FMT_YUV444P9;
        } else if (CHROMA422)
            return AV_PIX_FMT_YUV422P9;
        else
            return AV_PIX_FMT_YUV420P9;
        break;
    case 10:
        if (CHROMA444) {
            if (h->avctx->colorspace == AVCOL_SPC_RGB) {
                return AV_PIX_FMT_GBRP10;
            } else
                return AV_PIX_FMT_YUV444P10;
        } else if (CHROMA422)
            return AV_PIX_FMT_YUV422P10;
        else
            return AV_PIX_FMT_YUV420P10;
        break;
    case 12:
        if (CHROMA444) {
            if (h->avctx->colorspace == AVCOL_SPC_RGB) {
                return AV_PIX_FMT_GBRP12;
            } else
                return AV_PIX_FMT_YUV444P12;
        } else if (CHROMA422)
            return AV_PIX_FMT_YUV422P12;
        else
            return AV_PIX_FMT_YUV420P12;
        break;
    case 14:
        if (CHROMA444) {
            if (h->avctx->colorspace == AVCOL_SPC_RGB) {
                return AV_PIX_FMT_GBRP14;
            } else
                return AV_PIX_FMT_YUV444P14;
        } else if (CHROMA422)
            return AV_PIX_FMT_YUV422P14;
        else
            return AV_PIX_FMT_YUV420P14;
        break;
    case 8:
        if (CHROMA444) {
            if (h->avctx->colorspace == AVCOL_SPC_RGB) {
                av_log(h->avctx, AV_LOG_DEBUG, "Detected GBR colorspace.\n");
                return AV_PIX_FMT_GBR24P;
            } else if (h->avctx->colorspace == AVCOL_SPC_YCGCO) {
                av_log(h->avctx, AV_LOG_WARNING, "Detected unsupported YCgCo colorspace.\n");
            }
            return h->avctx->color_range == AVCOL_RANGE_JPEG ? AV_PIX_FMT_YUVJ444P
                                                                : AV_PIX_FMT_YUV444P;
        } else if (CHROMA422) {
            return h->avctx->color_range == AVCOL_RANGE_JPEG ? AV_PIX_FMT_YUVJ422P
                                                             : AV_PIX_FMT_YUV422P;
        } else {
            int i;
            const enum AVPixelFormat * fmt = h->avctx->codec->pix_fmts ?
                                        h->avctx->codec->pix_fmts :
                                        h->avctx->color_range == AVCOL_RANGE_JPEG ?
                                        h264_hwaccel_pixfmt_list_jpeg_420 :
                                        h264_hwaccel_pixfmt_list_420;

            for (i=0; fmt[i] != AV_PIX_FMT_NONE; i++)
                if (fmt[i] == h->avctx->pix_fmt && !force_callback)
                    return fmt[i];
            return h->avctx->get_format(h->avctx, fmt);
        }
        break;
    default:
        av_log(h->avctx, AV_LOG_ERROR,
               "Unsupported bit depth: %d\n", h->sps.bit_depth_luma);
        return AVERROR_INVALIDDATA;
    }
}

static int h264_slice_header_init(H264Context *h, int reinit)
{
    int nb_slices = (HAVE_THREADS &&
                     h->avctx->active_thread_type & FF_THREAD_SLICE) ?
                    h->avctx->thread_count : 1;
    int i;

    if(    FFALIGN(h->avctx->width , 16                                 ) == h->width
        && FFALIGN(h->avctx->height, 16*(2 - h->sps.frame_mbs_only_flag)) == h->height
        && !h->sps.crop_right && !h->sps.crop_bottom
        && (h->avctx->width != h->width || h->avctx->height && h->height)
    ) {
        av_log(h->avctx, AV_LOG_DEBUG, "Using externally provided dimensions\n");
        h->avctx->coded_width  = h->width;
        h->avctx->coded_height = h->height;
    } else{
        avcodec_set_dimensions(h->avctx, h->width, h->height);
        h->avctx->width  -= (2>>CHROMA444)*FFMIN(h->sps.crop_right, (8<<CHROMA444)-1);
        h->avctx->height -= (1<<h->chroma_y_shift)*FFMIN(h->sps.crop_bottom, (16>>h->chroma_y_shift)-1) * (2 - h->sps.frame_mbs_only_flag);
    }

    h->avctx->sample_aspect_ratio = h->sps.sar;
    av_assert0(h->avctx->sample_aspect_ratio.den);
    av_pix_fmt_get_chroma_sub_sample(h->avctx->pix_fmt,
                                     &h->chroma_x_shift, &h->chroma_y_shift);

    if (h->sps.timing_info_present_flag) {
        int64_t den = h->sps.time_scale;
        if (h->x264_build < 44U)
            den *= 2;
        av_reduce(&h->avctx->time_base.num, &h->avctx->time_base.den,
                  h->sps.num_units_in_tick, den, 1 << 30);
    }

    h->avctx->hwaccel = ff_find_hwaccel(h->avctx->codec->id, h->avctx->pix_fmt);

    if (reinit)
        free_tables(h, 0);
    h->first_field = 0;
    h->prev_interlaced_frame = 1;

    init_scan_tables(h);
    if (ff_h264_alloc_tables(h) < 0) {
        av_log(h->avctx, AV_LOG_ERROR,
               "Could not allocate memory for h264\n");
        return AVERROR(ENOMEM);
    }

    if (nb_slices > MAX_THREADS || (nb_slices > h->mb_height && h->mb_height)) {
        int max_slices;
        if (h->mb_height)
            max_slices = FFMIN(MAX_THREADS, h->mb_height);
        else
            max_slices = MAX_THREADS;
        av_log(h->avctx, AV_LOG_WARNING, "too many threads/slices (%d),"
               " reducing to %d\n", nb_slices, max_slices);
        nb_slices = max_slices;
    }
    h->slice_context_count = nb_slices;

    if (!HAVE_THREADS || !(h->avctx->active_thread_type & FF_THREAD_SLICE)) {
        if (context_init(h) < 0) {
            av_log(h->avctx, AV_LOG_ERROR, "context_init() failed.\n");
            return -1;
        }
    } else {
        for (i = 1; i < h->slice_context_count; i++) {
            H264Context *c;
            c = h->thread_context[i] = av_mallocz(sizeof(H264Context));
            c->avctx       = h->avctx;
            if (CONFIG_ERROR_RESILIENCE) {
                c->dsp         = h->dsp;
            }
            c->vdsp        = h->vdsp;
            c->h264dsp     = h->h264dsp;
            c->h264qpel    = h->h264qpel;
            c->h264chroma  = h->h264chroma;
            c->sps         = h->sps;
            c->pps         = h->pps;
            c->pixel_shift = h->pixel_shift;
            c->cur_chroma_format_idc = h->cur_chroma_format_idc;
            c->width       = h->width;
            c->height      = h->height;
            c->linesize    = h->linesize;
            c->uvlinesize  = h->uvlinesize;
            c->chroma_x_shift = h->chroma_x_shift;
            c->chroma_y_shift = h->chroma_y_shift;
            c->qscale      = h->qscale;
            c->droppable   = h->droppable;
            c->data_partitioning = h->data_partitioning;
            c->low_delay   = h->low_delay;
            c->mb_width    = h->mb_width;
            c->mb_height   = h->mb_height;
            c->mb_stride   = h->mb_stride;
            c->mb_num      = h->mb_num;
            c->flags       = h->flags;
            c->workaround_bugs = h->workaround_bugs;
            c->pict_type   = h->pict_type;

            init_scan_tables(c);
            clone_tables(c, h, i);
            c->context_initialized = 1;
        }

        for (i = 0; i < h->slice_context_count; i++)
            if (context_init(h->thread_context[i]) < 0) {
                av_log(h->avctx, AV_LOG_ERROR, "context_init() failed.\n");
                return -1;
            }
    }

    h->context_initialized = 1;

    return 0;
}

/**
 * Decode a slice header.
 * This will also call ff_MPV_common_init() and frame_start() as needed.
 *
 * @param h h264context
 * @param h0 h264 master context (differs from 'h' when doing sliced based
 *           parallel decoding)
 *
 * @return 0 if okay, <0 if an error occurred, 1 if decoding must not be multithreaded
 */
static int decode_slice_header(H264Context *h, H264Context *h0)
{
    unsigned int first_mb_in_slice;
    unsigned int pps_id;
    int num_ref_idx_active_override_flag, ret;
    unsigned int slice_type, tmp, i, j;
    int default_ref_list_done = 0;
    int last_pic_structure, last_pic_droppable;
    int must_reinit;
    int needs_reinit = 0;

    h->me.qpel_put = h->h264qpel.put_h264_qpel_pixels_tab;
    h->me.qpel_avg = h->h264qpel.avg_h264_qpel_pixels_tab;

    first_mb_in_slice = get_ue_golomb_long(&h->gb);

    if (first_mb_in_slice == 0) { // FIXME better field boundary detection
        if (h0->current_slice && FIELD_PICTURE) {
            field_end(h, 1);
        }

        h0->current_slice = 0;
        if (!h0->first_field) {
            if (h->cur_pic_ptr && !h->droppable &&
                h->cur_pic_ptr->owner2 == h) {
                ff_thread_report_progress(&h->cur_pic_ptr->f, INT_MAX,
                                          h->picture_structure == PICT_BOTTOM_FIELD);
            }
            h->cur_pic_ptr = NULL;
        }
    }

    slice_type = get_ue_golomb_31(&h->gb);
    if (slice_type > 9) {
        av_log(h->avctx, AV_LOG_ERROR,
               "slice type too large (%d) at %d %d\n",
               slice_type, h->mb_x, h->mb_y);
        return -1;
    }
    if (slice_type > 4) {
        slice_type -= 5;
        h->slice_type_fixed = 1;
    } else
        h->slice_type_fixed = 0;

    slice_type = golomb_to_pict_type[slice_type];
    if (slice_type == AV_PICTURE_TYPE_I ||
        (h0->current_slice != 0 &&
         slice_type == h0->last_slice_type &&
         !memcmp(h0->last_ref_count, h0->ref_count, sizeof(h0->ref_count)))) {
        default_ref_list_done = 1;
    }
    h->slice_type     = slice_type;
    h->slice_type_nos = slice_type & 3;

    // to make a few old functions happy, it's wrong though
    h->pict_type = h->slice_type;

    pps_id = get_ue_golomb(&h->gb);
    if (pps_id >= MAX_PPS_COUNT) {
        av_log(h->avctx, AV_LOG_ERROR, "pps_id %d out of range\n", pps_id);
        return -1;
    }
    if (!h0->pps_buffers[pps_id]) {
        av_log(h->avctx, AV_LOG_ERROR,
               "non-existing PPS %u referenced\n",
               pps_id);
        return -1;
    }
    h->pps = *h0->pps_buffers[pps_id];

    if (!h0->sps_buffers[h->pps.sps_id]) {
        av_log(h->avctx, AV_LOG_ERROR,
               "non-existing SPS %u referenced\n",
               h->pps.sps_id);
        return -1;
    }

    if (h->pps.sps_id != h->current_sps_id ||
        h0->sps_buffers[h->pps.sps_id]->new) {
        h0->sps_buffers[h->pps.sps_id]->new = 0;

        h->current_sps_id = h->pps.sps_id;
        h->sps            = *h0->sps_buffers[h->pps.sps_id];

        if (h->mb_width  != h->sps.mb_width ||
            h->mb_height != h->sps.mb_height * (2 - h->sps.frame_mbs_only_flag) ||
            h->avctx->bits_per_raw_sample != h->sps.bit_depth_luma ||
            h->cur_chroma_format_idc != h->sps.chroma_format_idc
        )
            needs_reinit = 1;

        if (h->bit_depth_luma    != h->sps.bit_depth_luma ||
            h->chroma_format_idc != h->sps.chroma_format_idc) {
            h->bit_depth_luma    = h->sps.bit_depth_luma;
            h->chroma_format_idc = h->sps.chroma_format_idc;
            needs_reinit         = 1;
        }
        if ((ret = h264_set_parameter_from_sps(h)) < 0)
            return ret;
    }

    h->avctx->profile = ff_h264_get_profile(&h->sps);
    h->avctx->level   = h->sps.level_idc;
    h->avctx->refs    = h->sps.ref_frame_count;

    must_reinit = (h->context_initialized &&
                    (   16*h->sps.mb_width != h->avctx->coded_width
                     || 16*h->sps.mb_height * (2 - h->sps.frame_mbs_only_flag) != h->avctx->coded_height
                     || h->avctx->bits_per_raw_sample != h->sps.bit_depth_luma
                     || h->cur_chroma_format_idc != h->sps.chroma_format_idc
                     || av_cmp_q(h->sps.sar, h->avctx->sample_aspect_ratio)));
    if (h0->avctx->pix_fmt != get_pixel_format(h0, 0))
        must_reinit = 1;

    h->mb_width  = h->sps.mb_width;
    h->mb_height = h->sps.mb_height * (2 - h->sps.frame_mbs_only_flag);
    h->mb_num    = h->mb_width * h->mb_height;
    h->mb_stride = h->mb_width + 1;

    h->b_stride = h->mb_width * 4;

    h->chroma_y_shift = h->sps.chroma_format_idc <= 1; // 400 uses yuv420p

    h->width  = 16 * h->mb_width;
    h->height = 16 * h->mb_height;

    if (h->sps.video_signal_type_present_flag) {
        h->avctx->color_range = h->sps.full_range>0 ? AVCOL_RANGE_JPEG
                                                    : AVCOL_RANGE_MPEG;
        if (h->sps.colour_description_present_flag) {
            if (h->avctx->colorspace != h->sps.colorspace)
                needs_reinit = 1;
            h->avctx->color_primaries = h->sps.color_primaries;
            h->avctx->color_trc       = h->sps.color_trc;
            h->avctx->colorspace      = h->sps.colorspace;
        }
    }

    if (h->context_initialized &&
        (
         needs_reinit                   ||
         must_reinit)) {

        if (h != h0) {
            av_log(h->avctx, AV_LOG_ERROR, "changing width/height on "
                   "slice %d\n", h0->current_slice + 1);
            return AVERROR_INVALIDDATA;
        }

        flush_change(h);

        if ((ret = get_pixel_format(h, 1)) < 0)
            return ret;
        h->avctx->pix_fmt = ret;

        av_log(h->avctx, AV_LOG_INFO, "Reinit context to %dx%d, "
               "pix_fmt: %d\n", h->width, h->height, h->avctx->pix_fmt);

        if ((ret = h264_slice_header_init(h, 1)) < 0) {
            av_log(h->avctx, AV_LOG_ERROR,
                   "h264_slice_header_init() failed\n");
            return ret;
        }
    }
    if (!h->context_initialized) {
        if (h != h0) {
            av_log(h->avctx, AV_LOG_ERROR,
                   "Cannot (re-)initialize context during parallel decoding.\n");
            return -1;
        }

        if ((ret = get_pixel_format(h, 1)) < 0)
            return ret;
        h->avctx->pix_fmt = ret;

        if ((ret = h264_slice_header_init(h, 0)) < 0) {
            av_log(h->avctx, AV_LOG_ERROR,
                   "h264_slice_header_init() failed\n");
            return ret;
        }
    }

    if (h == h0 && h->dequant_coeff_pps != pps_id) {
        h->dequant_coeff_pps = pps_id;
        init_dequant_tables(h);
    }

    h->frame_num = get_bits(&h->gb, h->sps.log2_max_frame_num);

    h->mb_mbaff        = 0;
    h->mb_aff_frame    = 0;
    last_pic_structure = h0->picture_structure;
    last_pic_droppable = h0->droppable;
    h->droppable       = h->nal_ref_idc == 0;
    if (h->sps.frame_mbs_only_flag) {
        h->picture_structure = PICT_FRAME;
    } else {
        if (!h->sps.direct_8x8_inference_flag && slice_type == AV_PICTURE_TYPE_B) {
            av_log(h->avctx, AV_LOG_ERROR, "This stream was generated by a broken encoder, invalid 8x8 inference\n");
            return -1;
        }
        if (get_bits1(&h->gb)) { // field_pic_flag
            h->picture_structure = PICT_TOP_FIELD + get_bits1(&h->gb); // bottom_field_flag
        } else {
            h->picture_structure = PICT_FRAME;
            h->mb_aff_frame      = h->sps.mb_aff;
        }
    }
    h->mb_field_decoding_flag = h->picture_structure != PICT_FRAME;

    if (h0->current_slice != 0) {
        if (last_pic_structure != h->picture_structure ||
            last_pic_droppable != h->droppable) {
            av_log(h->avctx, AV_LOG_ERROR,
                   "Changing field mode (%d -> %d) between slices is not allowed\n",
                   last_pic_structure, h->picture_structure);
            h->picture_structure = last_pic_structure;
            h->droppable         = last_pic_droppable;
            return AVERROR_INVALIDDATA;
        } else if (!h0->cur_pic_ptr) {
            av_log(h->avctx, AV_LOG_ERROR,
                   "unset cur_pic_ptr on %d. slice\n",
                   h0->current_slice + 1);
            return AVERROR_INVALIDDATA;
        }
    } else {
        /* Shorten frame num gaps so we don't have to allocate reference
         * frames just to throw them away */
        if (h->frame_num != h->prev_frame_num && h->prev_frame_num >= 0) {
            int unwrap_prev_frame_num = h->prev_frame_num;
            int max_frame_num         = 1 << h->sps.log2_max_frame_num;

            if (unwrap_prev_frame_num > h->frame_num)
                unwrap_prev_frame_num -= max_frame_num;

            if ((h->frame_num - unwrap_prev_frame_num) > h->sps.ref_frame_count) {
                unwrap_prev_frame_num = (h->frame_num - h->sps.ref_frame_count) - 1;
                if (unwrap_prev_frame_num < 0)
                    unwrap_prev_frame_num += max_frame_num;

                h->prev_frame_num = unwrap_prev_frame_num;
            }
        }

        /* See if we have a decoded first field looking for a pair...
         * Here, we're using that to see if we should mark previously
         * decode frames as "finished".
         * We have to do that before the "dummy" in-between frame allocation,
         * since that can modify h->cur_pic_ptr. */
        if (h0->first_field) {
            assert(h0->cur_pic_ptr);
            assert(h0->cur_pic_ptr->f.data[0]);
            assert(h0->cur_pic_ptr->f.reference != DELAYED_PIC_REF);

            /* Mark old field/frame as completed */
            if (!last_pic_droppable && h0->cur_pic_ptr->owner2 == h0) {
                ff_thread_report_progress(&h0->cur_pic_ptr->f, INT_MAX,
                                          last_pic_structure == PICT_BOTTOM_FIELD);
            }

            /* figure out if we have a complementary field pair */
            if (!FIELD_PICTURE || h->picture_structure == last_pic_structure) {
                /* Previous field is unmatched. Don't display it, but let it
                 * remain for reference if marked as such. */
                if (!last_pic_droppable && last_pic_structure != PICT_FRAME) {
                    ff_thread_report_progress(&h0->cur_pic_ptr->f, INT_MAX,
                                              last_pic_structure == PICT_TOP_FIELD);
                }
            } else {
                if (h0->cur_pic_ptr->frame_num != h->frame_num) {
                    /* This and previous field were reference, but had
                     * different frame_nums. Consider this field first in
                     * pair. Throw away previous field except for reference
                     * purposes. */
                    if (!last_pic_droppable && last_pic_structure != PICT_FRAME) {
                        ff_thread_report_progress(&h0->cur_pic_ptr->f, INT_MAX,
                                                  last_pic_structure == PICT_TOP_FIELD);
                    }
                } else {
                    /* Second field in complementary pair */
                    if (!((last_pic_structure   == PICT_TOP_FIELD &&
                           h->picture_structure == PICT_BOTTOM_FIELD) ||
                          (last_pic_structure   == PICT_BOTTOM_FIELD &&
                           h->picture_structure == PICT_TOP_FIELD))) {
                        av_log(h->avctx, AV_LOG_ERROR,
                               "Invalid field mode combination %d/%d\n",
                               last_pic_structure, h->picture_structure);
                        h->picture_structure = last_pic_structure;
                        h->droppable         = last_pic_droppable;
                        return AVERROR_INVALIDDATA;
                    } else if (last_pic_droppable != h->droppable) {
                        av_log(h->avctx, AV_LOG_ERROR,
                               "Cannot combine reference and non-reference fields in the same frame\n");
                        av_log_ask_for_sample(h->avctx, NULL);
                        h->picture_structure = last_pic_structure;
                        h->droppable         = last_pic_droppable;
                        return AVERROR_PATCHWELCOME;
                    }

                    /* Take ownership of this buffer. Note that if another thread owned
                     * the first field of this buffer, we're not operating on that pointer,
                     * so the original thread is still responsible for reporting progress
                     * on that first field (or if that was us, we just did that above).
                     * By taking ownership, we assign responsibility to ourselves to
                     * report progress on the second field. */
                    h0->cur_pic_ptr->owner2 = h0;
                }
            }
        }

        while (h->frame_num != h->prev_frame_num && h->prev_frame_num >= 0 && !h0->first_field &&
               h->frame_num != (h->prev_frame_num + 1) % (1 << h->sps.log2_max_frame_num)) {
            Picture *prev = h->short_ref_count ? h->short_ref[0] : NULL;
            av_log(h->avctx, AV_LOG_DEBUG, "Frame num gap %d %d\n",
                   h->frame_num, h->prev_frame_num);
            if (!h->sps.gaps_in_frame_num_allowed_flag)
                for(i=0; i<FF_ARRAY_ELEMS(h->last_pocs); i++)
                    h->last_pocs[i] = INT_MIN;
            if (ff_h264_frame_start(h) < 0)
                return -1;
            h->prev_frame_num++;
            h->prev_frame_num %= 1 << h->sps.log2_max_frame_num;
            h->cur_pic_ptr->frame_num = h->prev_frame_num;
            ff_thread_report_progress(&h->cur_pic_ptr->f, INT_MAX, 0);
            ff_thread_report_progress(&h->cur_pic_ptr->f, INT_MAX, 1);
            if ((ret = ff_generate_sliding_window_mmcos(h, 1)) < 0 &&
                h->avctx->err_recognition & AV_EF_EXPLODE)
                return ret;
            if (ff_h264_execute_ref_pic_marking(h, h->mmco, h->mmco_index) < 0 &&
                (h->avctx->err_recognition & AV_EF_EXPLODE))
                return AVERROR_INVALIDDATA;
            /* Error concealment: if a ref is missing, copy the previous ref in its place.
             * FIXME: avoiding a memcpy would be nice, but ref handling makes many assumptions
             * about there being no actual duplicates.
             * FIXME: this doesn't copy padding for out-of-frame motion vectors.  Given we're
             * concealing a lost frame, this probably isn't noticeable by comparison, but it should
             * be fixed. */
            if (h->short_ref_count) {
                if (prev) {
                    av_image_copy(h->short_ref[0]->f.data, h->short_ref[0]->f.linesize,
                                  (const uint8_t **)prev->f.data, prev->f.linesize,
                                  h->avctx->pix_fmt, h->mb_width * 16, h->mb_height * 16);
                    h->short_ref[0]->poc = prev->poc + 2;
                }
                h->short_ref[0]->frame_num = h->prev_frame_num;
            }
        }

        /* See if we have a decoded first field looking for a pair...
         * We're using that to see whether to continue decoding in that
         * frame, or to allocate a new one. */
        if (h0->first_field) {
            assert(h0->cur_pic_ptr);
            assert(h0->cur_pic_ptr->f.data[0]);
            assert(h0->cur_pic_ptr->f.reference != DELAYED_PIC_REF);

            /* figure out if we have a complementary field pair */
            if (!FIELD_PICTURE || h->picture_structure == last_pic_structure) {
                /* Previous field is unmatched. Don't display it, but let it
                 * remain for reference if marked as such. */
                h0->cur_pic_ptr = NULL;
                h0->first_field = FIELD_PICTURE;
            } else {
                if (h0->cur_pic_ptr->frame_num != h->frame_num) {
                    ff_thread_report_progress((AVFrame*)h0->cur_pic_ptr, INT_MAX,
                                              h0->picture_structure==PICT_BOTTOM_FIELD);
                    /* This and the previous field had different frame_nums.
                     * Consider this field first in pair. Throw away previous
                     * one except for reference purposes. */
                    h0->first_field = 1;
                    h0->cur_pic_ptr = NULL;
                } else {
                    /* Second field in complementary pair */
                    h0->first_field = 0;
                }
            }
        } else {
            /* Frame or first field in a potentially complementary pair */
            h0->first_field = FIELD_PICTURE;
        }

        if (!FIELD_PICTURE || h0->first_field) {
            if (ff_h264_frame_start(h) < 0) {
                h0->first_field = 0;
                return -1;
            }
        } else {
            release_unused_pictures(h, 0);
        }
    }
    if (h != h0 && (ret = clone_slice(h, h0)) < 0)
        return ret;

    /* can't be in alloc_tables because linesize isn't known there.
     * FIXME: redo bipred weight to not require extra buffer? */
    for (i = 0; i < h->slice_context_count; i++)
        if (h->thread_context[i]) {
            ret = alloc_scratch_buffers(h->thread_context[i], h->linesize);
            if (ret < 0)
                return ret;
        }

    h->cur_pic_ptr->frame_num = h->frame_num; // FIXME frame_num cleanup

    av_assert1(h->mb_num == h->mb_width * h->mb_height);
    if (first_mb_in_slice << FIELD_OR_MBAFF_PICTURE >= h->mb_num ||
        first_mb_in_slice >= h->mb_num) {
        av_log(h->avctx, AV_LOG_ERROR, "first_mb_in_slice overflow\n");
        return -1;
    }
    h->resync_mb_x = h->mb_x =  first_mb_in_slice % h->mb_width;
    h->resync_mb_y = h->mb_y = (first_mb_in_slice / h->mb_width) << FIELD_OR_MBAFF_PICTURE;
    if (h->picture_structure == PICT_BOTTOM_FIELD)
        h->resync_mb_y = h->mb_y = h->mb_y + 1;
    av_assert1(h->mb_y < h->mb_height);

    if (h->picture_structure == PICT_FRAME) {
        h->curr_pic_num = h->frame_num;
        h->max_pic_num  = 1 << h->sps.log2_max_frame_num;
    } else {
        h->curr_pic_num = 2 * h->frame_num + 1;
        h->max_pic_num  = 1 << (h->sps.log2_max_frame_num + 1);
    }

    if (h->nal_unit_type == NAL_IDR_SLICE)
        get_ue_golomb(&h->gb); /* idr_pic_id */

    if (h->sps.poc_type == 0) {
        h->poc_lsb = get_bits(&h->gb, h->sps.log2_max_poc_lsb);

        if (h->pps.pic_order_present == 1 && h->picture_structure == PICT_FRAME)
            h->delta_poc_bottom = get_se_golomb(&h->gb);
    }

    if (h->sps.poc_type == 1 && !h->sps.delta_pic_order_always_zero_flag) {
        h->delta_poc[0] = get_se_golomb(&h->gb);

        if (h->pps.pic_order_present == 1 && h->picture_structure == PICT_FRAME)
            h->delta_poc[1] = get_se_golomb(&h->gb);
    }

    init_poc(h);

    if (h->pps.redundant_pic_cnt_present)
        h->redundant_pic_count = get_ue_golomb(&h->gb);

    // set defaults, might be overridden a few lines later
    h->ref_count[0] = h->pps.ref_count[0];
    h->ref_count[1] = h->pps.ref_count[1];

    if (h->slice_type_nos != AV_PICTURE_TYPE_I) {
        unsigned max[2];
        max[0] = max[1] = h->picture_structure == PICT_FRAME ? 15 : 31;

        if (h->slice_type_nos == AV_PICTURE_TYPE_B)
            h->direct_spatial_mv_pred = get_bits1(&h->gb);
        num_ref_idx_active_override_flag = get_bits1(&h->gb);

        if (num_ref_idx_active_override_flag) {
            h->ref_count[0] = get_ue_golomb(&h->gb) + 1;
            if (h->slice_type_nos == AV_PICTURE_TYPE_B) {
                h->ref_count[1] = get_ue_golomb(&h->gb) + 1;
            } else
                // full range is spec-ok in this case, even for frames
                h->ref_count[1] = 1;
        }

        if (h->ref_count[0]-1 > max[0] || h->ref_count[1]-1 > max[1]){
            av_log(h->avctx, AV_LOG_ERROR, "reference overflow %u > %u or %u > %u\n", h->ref_count[0]-1, max[0], h->ref_count[1]-1, max[1]);
            h->ref_count[0] = h->ref_count[1] = 0;
            return AVERROR_INVALIDDATA;
        }

        if (h->slice_type_nos == AV_PICTURE_TYPE_B)
            h->list_count = 2;
        else
            h->list_count = 1;
    } else {
        h->list_count = 0;
        h->ref_count[0] = h->ref_count[1] = 0;
    }

    if (!default_ref_list_done)
        ff_h264_fill_default_ref_list(h);

    if (h->slice_type_nos != AV_PICTURE_TYPE_I &&
        ff_h264_decode_ref_pic_list_reordering(h) < 0) {
        h->ref_count[1] = h->ref_count[0] = 0;
        return -1;
    }

    if ((h->pps.weighted_pred && h->slice_type_nos == AV_PICTURE_TYPE_P) ||
        (h->pps.weighted_bipred_idc == 1 &&
         h->slice_type_nos == AV_PICTURE_TYPE_B))
        pred_weight_table(h);
    else if (h->pps.weighted_bipred_idc == 2 &&
             h->slice_type_nos == AV_PICTURE_TYPE_B) {
        implicit_weight_table(h, -1);
    } else {
        h->use_weight = 0;
        for (i = 0; i < 2; i++) {
            h->luma_weight_flag[i]   = 0;
            h->chroma_weight_flag[i] = 0;
        }
    }

    // If frame-mt is enabled, only update mmco tables for the first slice
    // in a field. Subsequent slices can temporarily clobber h->mmco_index
    // or h->mmco, which will cause ref list mix-ups and decoding errors
    // further down the line. This may break decoding if the first slice is
    // corrupt, thus we only do this if frame-mt is enabled.
    if (h->nal_ref_idc &&
        ff_h264_decode_ref_pic_marking(h0, &h->gb,
                            !(h->avctx->active_thread_type & FF_THREAD_FRAME) ||
                            h0->current_slice == 0) < 0 &&
        (h->avctx->err_recognition & AV_EF_EXPLODE))
        return AVERROR_INVALIDDATA;

    if (FRAME_MBAFF) {
        ff_h264_fill_mbaff_ref_list(h);

        if (h->pps.weighted_bipred_idc == 2 && h->slice_type_nos == AV_PICTURE_TYPE_B) {
            implicit_weight_table(h, 0);
            implicit_weight_table(h, 1);
        }
    }

    if (h->slice_type_nos == AV_PICTURE_TYPE_B && !h->direct_spatial_mv_pred)
        ff_h264_direct_dist_scale_factor(h);
    ff_h264_direct_ref_list_init(h);

    if (h->slice_type_nos != AV_PICTURE_TYPE_I && h->pps.cabac) {
        tmp = get_ue_golomb_31(&h->gb);
        if (tmp > 2) {
            av_log(h->avctx, AV_LOG_ERROR, "cabac_init_idc overflow\n");
            return -1;
        }
        h->cabac_init_idc = tmp;
    }

    h->last_qscale_diff = 0;
    tmp = h->pps.init_qp + get_se_golomb(&h->gb);
    if (tmp > 51 + 6 * (h->sps.bit_depth_luma - 8)) {
        av_log(h->avctx, AV_LOG_ERROR, "QP %u out of range\n", tmp);
        return -1;
    }
    h->qscale       = tmp;
    h->chroma_qp[0] = get_chroma_qp(h, 0, h->qscale);
    h->chroma_qp[1] = get_chroma_qp(h, 1, h->qscale);
    // FIXME qscale / qp ... stuff
    if (h->slice_type == AV_PICTURE_TYPE_SP)
        get_bits1(&h->gb); /* sp_for_switch_flag */
    if (h->slice_type == AV_PICTURE_TYPE_SP ||
        h->slice_type == AV_PICTURE_TYPE_SI)
        get_se_golomb(&h->gb); /* slice_qs_delta */

    h->deblocking_filter     = 1;
    h->slice_alpha_c0_offset = 52;
    h->slice_beta_offset     = 52;
    if (h->pps.deblocking_filter_parameters_present) {
        tmp = get_ue_golomb_31(&h->gb);
        if (tmp > 2) {
            av_log(h->avctx, AV_LOG_ERROR,
                   "deblocking_filter_idc %u out of range\n", tmp);
            return -1;
        }
        h->deblocking_filter = tmp;
        if (h->deblocking_filter < 2)
            h->deblocking_filter ^= 1;  // 1<->0

        if (h->deblocking_filter) {
            h->slice_alpha_c0_offset += get_se_golomb(&h->gb) << 1;
            h->slice_beta_offset     += get_se_golomb(&h->gb) << 1;
            if (h->slice_alpha_c0_offset > 104U ||
                h->slice_beta_offset     > 104U) {
                av_log(h->avctx, AV_LOG_ERROR,
                       "deblocking filter parameters %d %d out of range\n",
                       h->slice_alpha_c0_offset, h->slice_beta_offset);
                return -1;
            }
        }
    }

    if (h->avctx->skip_loop_filter >= AVDISCARD_ALL ||
        (h->avctx->skip_loop_filter >= AVDISCARD_NONKEY &&
         h->slice_type_nos != AV_PICTURE_TYPE_I) ||
        (h->avctx->skip_loop_filter >= AVDISCARD_BIDIR  &&
         h->slice_type_nos == AV_PICTURE_TYPE_B) ||
        (h->avctx->skip_loop_filter >= AVDISCARD_NONREF &&
         h->nal_ref_idc == 0))
        h->deblocking_filter = 0;

    if (h->deblocking_filter == 1 && h0->max_contexts > 1) {
        if (h->avctx->flags2 & CODEC_FLAG2_FAST) {
            /* Cheat slightly for speed:
             * Do not bother to deblock across slices. */
            h->deblocking_filter = 2;
        } else {
            h0->max_contexts = 1;
            if (!h0->single_decode_warning) {
                av_log(h->avctx, AV_LOG_INFO,
                       "Cannot parallelize deblocking type 1, decoding such frames in sequential order\n");
                h0->single_decode_warning = 1;
            }
            if (h != h0) {
                av_log(h->avctx, AV_LOG_ERROR,
                       "Deblocking switched inside frame.\n");
                return 1;
            }
        }
    }
    h->qp_thresh = 15 + 52 -
                   FFMIN(h->slice_alpha_c0_offset, h->slice_beta_offset) -
                   FFMAX3(0,
                          h->pps.chroma_qp_index_offset[0],
                          h->pps.chroma_qp_index_offset[1]) +
                   6 * (h->sps.bit_depth_luma - 8);

    h0->last_slice_type = slice_type;
    memcpy(h0->last_ref_count, h0->ref_count, sizeof(h0->last_ref_count));
    h->slice_num = ++h0->current_slice;

    if (h->slice_num)
        h0->slice_row[(h->slice_num-1)&(MAX_SLICES-1)]= h->resync_mb_y;
    if (   h0->slice_row[h->slice_num&(MAX_SLICES-1)] + 3 >= h->resync_mb_y
        && h0->slice_row[h->slice_num&(MAX_SLICES-1)] <= h->resync_mb_y
        && h->slice_num >= MAX_SLICES) {
        //in case of ASO this check needs to be updated depending on how we decide to assign slice numbers in this case
        av_log(h->avctx, AV_LOG_WARNING, "Possibly too many slices (%d >= %d), increase MAX_SLICES and recompile if there are artifacts\n", h->slice_num, MAX_SLICES);
    }

    for (j = 0; j < 2; j++) {
        int id_list[16];
        int *ref2frm = h->ref2frm[h->slice_num & (MAX_SLICES - 1)][j];
        for (i = 0; i < 16; i++) {
            id_list[i] = 60;
            if (h->ref_list[j][i].f.data[0]) {
                int k;
                uint8_t *base = h->ref_list[j][i].f.base[0];
                for (k = 0; k < h->short_ref_count; k++)
                    if (h->short_ref[k]->f.base[0] == base) {
                        id_list[i] = k;
                        break;
                    }
                for (k = 0; k < h->long_ref_count; k++)
                    if (h->long_ref[k] && h->long_ref[k]->f.base[0] == base) {
                        id_list[i] = h->short_ref_count + k;
                        break;
                    }
            }
        }

        ref2frm[0]     =
            ref2frm[1] = -1;
        for (i = 0; i < 16; i++)
            ref2frm[i + 2] = 4 * id_list[i] +
                             (h->ref_list[j][i].f.reference & 3);
        ref2frm[18 + 0]     =
            ref2frm[18 + 1] = -1;
        for (i = 16; i < 48; i++)
            ref2frm[i + 4] = 4 * id_list[(i - 16) >> 1] +
                             (h->ref_list[j][i].f.reference & 3);
    }

    if (h->ref_count[0]) h->er.last_pic = &h->ref_list[0][0];
    if (h->ref_count[1]) h->er.next_pic = &h->ref_list[1][0];

    if (h->avctx->debug & FF_DEBUG_PICT_INFO) {
        av_log(h->avctx, AV_LOG_DEBUG,
               "slice:%d %s mb:%d %c%s%s pps:%u frame:%d poc:%d/%d ref:%d/%d qp:%d loop:%d:%d:%d weight:%d%s %s\n",
               h->slice_num,
               (h->picture_structure == PICT_FRAME ? "F" : h->picture_structure == PICT_TOP_FIELD ? "T" : "B"),
               first_mb_in_slice,
               av_get_picture_type_char(h->slice_type),
               h->slice_type_fixed ? " fix" : "",
               h->nal_unit_type == NAL_IDR_SLICE ? " IDR" : "",
               pps_id, h->frame_num,
               h->cur_pic_ptr->field_poc[0],
               h->cur_pic_ptr->field_poc[1],
               h->ref_count[0], h->ref_count[1],
               h->qscale,
               h->deblocking_filter,
               h->slice_alpha_c0_offset / 2 - 26, h->slice_beta_offset / 2 - 26,
               h->use_weight,
               h->use_weight == 1 && h->use_weight_chroma ? "c" : "",
               h->slice_type == AV_PICTURE_TYPE_B ? (h->direct_spatial_mv_pred ? "SPAT" : "TEMP") : "");
    }

    return 0;
}

int ff_h264_get_slice_type(const H264Context *h)
{
    switch (h->slice_type) {
    case AV_PICTURE_TYPE_P:
        return 0;
    case AV_PICTURE_TYPE_B:
        return 1;
    case AV_PICTURE_TYPE_I:
        return 2;
    case AV_PICTURE_TYPE_SP:
        return 3;
    case AV_PICTURE_TYPE_SI:
        return 4;
    default:
        return -1;
    }
}

static av_always_inline void fill_filter_caches_inter(H264Context *h,
                                                      int mb_type, int top_xy,
                                                      int left_xy[LEFT_MBS],
                                                      int top_type,
                                                      int left_type[LEFT_MBS],
                                                      int mb_xy, int list)
{
    int b_stride = h->b_stride;
    int16_t(*mv_dst)[2] = &h->mv_cache[list][scan8[0]];
    int8_t *ref_cache = &h->ref_cache[list][scan8[0]];
    if (IS_INTER(mb_type) || IS_DIRECT(mb_type)) {
        if (USES_LIST(top_type, list)) {
            const int b_xy  = h->mb2b_xy[top_xy] + 3 * b_stride;
            const int b8_xy = 4 * top_xy + 2;
            int (*ref2frm)[64] = (void*)(h->ref2frm[h->slice_table[top_xy] & (MAX_SLICES - 1)][0] + (MB_MBAFF ? 20 : 2));
            AV_COPY128(mv_dst - 1 * 8, h->cur_pic.f.motion_val[list][b_xy + 0]);
            ref_cache[0 - 1 * 8] =
            ref_cache[1 - 1 * 8] = ref2frm[list][h->cur_pic.f.ref_index[list][b8_xy + 0]];
            ref_cache[2 - 1 * 8] =
            ref_cache[3 - 1 * 8] = ref2frm[list][h->cur_pic.f.ref_index[list][b8_xy + 1]];
        } else {
            AV_ZERO128(mv_dst - 1 * 8);
            AV_WN32A(&ref_cache[0 - 1 * 8], ((LIST_NOT_USED) & 0xFF) * 0x01010101u);
        }

        if (!IS_INTERLACED(mb_type ^ left_type[LTOP])) {
            if (USES_LIST(left_type[LTOP], list)) {
                const int b_xy  = h->mb2b_xy[left_xy[LTOP]] + 3;
                const int b8_xy = 4 * left_xy[LTOP] + 1;
                int (*ref2frm)[64] =(void*)( h->ref2frm[h->slice_table[left_xy[LTOP]] & (MAX_SLICES - 1)][0] + (MB_MBAFF ? 20 : 2));
                AV_COPY32(mv_dst - 1 +  0, h->cur_pic.f.motion_val[list][b_xy + b_stride * 0]);
                AV_COPY32(mv_dst - 1 +  8, h->cur_pic.f.motion_val[list][b_xy + b_stride * 1]);
                AV_COPY32(mv_dst - 1 + 16, h->cur_pic.f.motion_val[list][b_xy + b_stride * 2]);
                AV_COPY32(mv_dst - 1 + 24, h->cur_pic.f.motion_val[list][b_xy + b_stride * 3]);
                ref_cache[-1 +  0] =
                ref_cache[-1 +  8] = ref2frm[list][h->cur_pic.f.ref_index[list][b8_xy + 2 * 0]];
                ref_cache[-1 + 16] =
                ref_cache[-1 + 24] = ref2frm[list][h->cur_pic.f.ref_index[list][b8_xy + 2 * 1]];
            } else {
                AV_ZERO32(mv_dst - 1 +  0);
                AV_ZERO32(mv_dst - 1 +  8);
                AV_ZERO32(mv_dst - 1 + 16);
                AV_ZERO32(mv_dst - 1 + 24);
                ref_cache[-1 +  0] =
                ref_cache[-1 +  8] =
                ref_cache[-1 + 16] =
                ref_cache[-1 + 24] = LIST_NOT_USED;
            }
        }
    }

    if (!USES_LIST(mb_type, list)) {
        fill_rectangle(mv_dst, 4, 4, 8, pack16to32(0, 0), 4);
        AV_WN32A(&ref_cache[0 * 8], ((LIST_NOT_USED) & 0xFF) * 0x01010101u);
        AV_WN32A(&ref_cache[1 * 8], ((LIST_NOT_USED) & 0xFF) * 0x01010101u);
        AV_WN32A(&ref_cache[2 * 8], ((LIST_NOT_USED) & 0xFF) * 0x01010101u);
        AV_WN32A(&ref_cache[3 * 8], ((LIST_NOT_USED) & 0xFF) * 0x01010101u);
        return;
    }

    {
        int8_t *ref = &h->cur_pic.f.ref_index[list][4 * mb_xy];
        int (*ref2frm)[64] = (void*)(h->ref2frm[h->slice_num & (MAX_SLICES - 1)][0] + (MB_MBAFF ? 20 : 2));
        uint32_t ref01 = (pack16to32(ref2frm[list][ref[0]], ref2frm[list][ref[1]]) & 0x00FF00FF) * 0x0101;
        uint32_t ref23 = (pack16to32(ref2frm[list][ref[2]], ref2frm[list][ref[3]]) & 0x00FF00FF) * 0x0101;
        AV_WN32A(&ref_cache[0 * 8], ref01);
        AV_WN32A(&ref_cache[1 * 8], ref01);
        AV_WN32A(&ref_cache[2 * 8], ref23);
        AV_WN32A(&ref_cache[3 * 8], ref23);
    }

    {
        int16_t(*mv_src)[2] = &h->cur_pic.f.motion_val[list][4 * h->mb_x + 4 * h->mb_y * b_stride];
        AV_COPY128(mv_dst + 8 * 0, mv_src + 0 * b_stride);
        AV_COPY128(mv_dst + 8 * 1, mv_src + 1 * b_stride);
        AV_COPY128(mv_dst + 8 * 2, mv_src + 2 * b_stride);
        AV_COPY128(mv_dst + 8 * 3, mv_src + 3 * b_stride);
    }
}

/**
 *
 * @return non zero if the loop filter can be skipped
 */
static int fill_filter_caches(H264Context *h, int mb_type)
{
    const int mb_xy = h->mb_xy;
    int top_xy, left_xy[LEFT_MBS];
    int top_type, left_type[LEFT_MBS];
    uint8_t *nnz;
    uint8_t *nnz_cache;

    top_xy = mb_xy - (h->mb_stride << MB_FIELD);

    /* Wow, what a mess, why didn't they simplify the interlacing & intra
     * stuff, I can't imagine that these complex rules are worth it. */

    left_xy[LBOT] = left_xy[LTOP] = mb_xy - 1;
    if (FRAME_MBAFF) {
        const int left_mb_field_flag = IS_INTERLACED(h->cur_pic.f.mb_type[mb_xy - 1]);
        const int curr_mb_field_flag = IS_INTERLACED(mb_type);
        if (h->mb_y & 1) {
            if (left_mb_field_flag != curr_mb_field_flag)
                left_xy[LTOP] -= h->mb_stride;
        } else {
            if (curr_mb_field_flag)
                top_xy += h->mb_stride &
                    (((h->cur_pic.f.mb_type[top_xy] >> 7) & 1) - 1);
            if (left_mb_field_flag != curr_mb_field_flag)
                left_xy[LBOT] += h->mb_stride;
        }
    }

    h->top_mb_xy        = top_xy;
    h->left_mb_xy[LTOP] = left_xy[LTOP];
    h->left_mb_xy[LBOT] = left_xy[LBOT];
    {
        /* For sufficiently low qp, filtering wouldn't do anything.
         * This is a conservative estimate: could also check beta_offset
         * and more accurate chroma_qp. */
        int qp_thresh = h->qp_thresh; // FIXME strictly we should store qp_thresh for each mb of a slice
        int qp        = h->cur_pic.f.qscale_table[mb_xy];
        if (qp <= qp_thresh &&
            (left_xy[LTOP] < 0 ||
             ((qp + h->cur_pic.f.qscale_table[left_xy[LTOP]] + 1) >> 1) <= qp_thresh) &&
            (top_xy < 0 ||
             ((qp + h->cur_pic.f.qscale_table[top_xy] + 1) >> 1) <= qp_thresh)) {
            if (!FRAME_MBAFF)
                return 1;
            if ((left_xy[LTOP] < 0 ||
                 ((qp + h->cur_pic.f.qscale_table[left_xy[LBOT]] + 1) >> 1) <= qp_thresh) &&
                (top_xy < h->mb_stride ||
                 ((qp + h->cur_pic.f.qscale_table[top_xy - h->mb_stride] + 1) >> 1) <= qp_thresh))
                return 1;
        }
    }

    top_type        = h->cur_pic.f.mb_type[top_xy];
    left_type[LTOP] = h->cur_pic.f.mb_type[left_xy[LTOP]];
    left_type[LBOT] = h->cur_pic.f.mb_type[left_xy[LBOT]];
    if (h->deblocking_filter == 2) {
        if (h->slice_table[top_xy] != h->slice_num)
            top_type = 0;
        if (h->slice_table[left_xy[LBOT]] != h->slice_num)
            left_type[LTOP] = left_type[LBOT] = 0;
    } else {
        if (h->slice_table[top_xy] == 0xFFFF)
            top_type = 0;
        if (h->slice_table[left_xy[LBOT]] == 0xFFFF)
            left_type[LTOP] = left_type[LBOT] = 0;
    }
    h->top_type        = top_type;
    h->left_type[LTOP] = left_type[LTOP];
    h->left_type[LBOT] = left_type[LBOT];

    if (IS_INTRA(mb_type))
        return 0;

    fill_filter_caches_inter(h, mb_type, top_xy, left_xy,
                             top_type, left_type, mb_xy, 0);
    if (h->list_count == 2)
        fill_filter_caches_inter(h, mb_type, top_xy, left_xy,
                                 top_type, left_type, mb_xy, 1);

    nnz       = h->non_zero_count[mb_xy];
    nnz_cache = h->non_zero_count_cache;
    AV_COPY32(&nnz_cache[4 + 8 * 1], &nnz[0]);
    AV_COPY32(&nnz_cache[4 + 8 * 2], &nnz[4]);
    AV_COPY32(&nnz_cache[4 + 8 * 3], &nnz[8]);
    AV_COPY32(&nnz_cache[4 + 8 * 4], &nnz[12]);
    h->cbp = h->cbp_table[mb_xy];

    if (top_type) {
        nnz = h->non_zero_count[top_xy];
        AV_COPY32(&nnz_cache[4 + 8 * 0], &nnz[3 * 4]);
    }

    if (left_type[LTOP]) {
        nnz = h->non_zero_count[left_xy[LTOP]];
        nnz_cache[3 + 8 * 1] = nnz[3 + 0 * 4];
        nnz_cache[3 + 8 * 2] = nnz[3 + 1 * 4];
        nnz_cache[3 + 8 * 3] = nnz[3 + 2 * 4];
        nnz_cache[3 + 8 * 4] = nnz[3 + 3 * 4];
    }

    /* CAVLC 8x8dct requires NNZ values for residual decoding that differ
     * from what the loop filter needs */
    if (!CABAC && h->pps.transform_8x8_mode) {
        if (IS_8x8DCT(top_type)) {
            nnz_cache[4 + 8 * 0]     =
                nnz_cache[5 + 8 * 0] = (h->cbp_table[top_xy] & 0x4000) >> 12;
            nnz_cache[6 + 8 * 0]     =
                nnz_cache[7 + 8 * 0] = (h->cbp_table[top_xy] & 0x8000) >> 12;
        }
        if (IS_8x8DCT(left_type[LTOP])) {
            nnz_cache[3 + 8 * 1]     =
                nnz_cache[3 + 8 * 2] = (h->cbp_table[left_xy[LTOP]] & 0x2000) >> 12; // FIXME check MBAFF
        }
        if (IS_8x8DCT(left_type[LBOT])) {
            nnz_cache[3 + 8 * 3]     =
                nnz_cache[3 + 8 * 4] = (h->cbp_table[left_xy[LBOT]] & 0x8000) >> 12; // FIXME check MBAFF
        }

        if (IS_8x8DCT(mb_type)) {
            nnz_cache[scan8[0]] =
            nnz_cache[scan8[1]] =
            nnz_cache[scan8[2]] =
            nnz_cache[scan8[3]] = (h->cbp & 0x1000) >> 12;

            nnz_cache[scan8[0 + 4]] =
            nnz_cache[scan8[1 + 4]] =
            nnz_cache[scan8[2 + 4]] =
            nnz_cache[scan8[3 + 4]] = (h->cbp & 0x2000) >> 12;

            nnz_cache[scan8[0 + 8]] =
            nnz_cache[scan8[1 + 8]] =
            nnz_cache[scan8[2 + 8]] =
            nnz_cache[scan8[3 + 8]] = (h->cbp & 0x4000) >> 12;

            nnz_cache[scan8[0 + 12]] =
            nnz_cache[scan8[1 + 12]] =
            nnz_cache[scan8[2 + 12]] =
            nnz_cache[scan8[3 + 12]] = (h->cbp & 0x8000) >> 12;
        }
    }

    return 0;
}

static void loop_filter(H264Context *h, int start_x, int end_x)
{
    uint8_t *dest_y, *dest_cb, *dest_cr;
    int linesize, uvlinesize, mb_x, mb_y;
    const int end_mb_y       = h->mb_y + FRAME_MBAFF;
    const int old_slice_type = h->slice_type;
    const int pixel_shift    = h->pixel_shift;
    const int block_h        = 16 >> h->chroma_y_shift;

    if (h->deblocking_filter) {
        for (mb_x = start_x; mb_x < end_x; mb_x++)
            for (mb_y = end_mb_y - FRAME_MBAFF; mb_y <= end_mb_y; mb_y++) {
                int mb_xy, mb_type;
                mb_xy         = h->mb_xy = mb_x + mb_y * h->mb_stride;
                h->slice_num  = h->slice_table[mb_xy];
                mb_type       = h->cur_pic.f.mb_type[mb_xy];
                h->list_count = h->list_counts[mb_xy];

                if (FRAME_MBAFF)
                    h->mb_mbaff               =
                    h->mb_field_decoding_flag = !!IS_INTERLACED(mb_type);

                h->mb_x = mb_x;
                h->mb_y = mb_y;
                dest_y  = h->cur_pic.f.data[0] +
                          ((mb_x << pixel_shift) + mb_y * h->linesize) * 16;
                dest_cb = h->cur_pic.f.data[1] +
                          (mb_x << pixel_shift) * (8 << CHROMA444) +
                          mb_y * h->uvlinesize * block_h;
                dest_cr = h->cur_pic.f.data[2] +
                          (mb_x << pixel_shift) * (8 << CHROMA444) +
                          mb_y * h->uvlinesize * block_h;
                // FIXME simplify above

                if (MB_FIELD) {
                    linesize   = h->mb_linesize   = h->linesize   * 2;
                    uvlinesize = h->mb_uvlinesize = h->uvlinesize * 2;
                    if (mb_y & 1) { // FIXME move out of this function?
                        dest_y  -= h->linesize   * 15;
                        dest_cb -= h->uvlinesize * (block_h - 1);
                        dest_cr -= h->uvlinesize * (block_h - 1);
                    }
                } else {
                    linesize   = h->mb_linesize   = h->linesize;
                    uvlinesize = h->mb_uvlinesize = h->uvlinesize;
                }
                backup_mb_border(h, dest_y, dest_cb, dest_cr, linesize,
                                 uvlinesize, 0);
                if (fill_filter_caches(h, mb_type))
                    continue;
                h->chroma_qp[0] = get_chroma_qp(h, 0, h->cur_pic.f.qscale_table[mb_xy]);
                h->chroma_qp[1] = get_chroma_qp(h, 1, h->cur_pic.f.qscale_table[mb_xy]);

                if (FRAME_MBAFF) {
                    ff_h264_filter_mb(h, mb_x, mb_y, dest_y, dest_cb, dest_cr,
                                      linesize, uvlinesize);
                } else {
                    ff_h264_filter_mb_fast(h, mb_x, mb_y, dest_y, dest_cb,
                                           dest_cr, linesize, uvlinesize);
                }
            }
    }
    h->slice_type   = old_slice_type;
    h->mb_x         = end_x;
    h->mb_y         = end_mb_y - FRAME_MBAFF;
    h->chroma_qp[0] = get_chroma_qp(h, 0, h->qscale);
    h->chroma_qp[1] = get_chroma_qp(h, 1, h->qscale);
}

static void predict_field_decoding_flag(H264Context *h)
{
    const int mb_xy = h->mb_x + h->mb_y * h->mb_stride;
    int mb_type     = (h->slice_table[mb_xy - 1] == h->slice_num) ?
                      h->cur_pic.f.mb_type[mb_xy - 1] :
                      (h->slice_table[mb_xy - h->mb_stride] == h->slice_num) ?
                      h->cur_pic.f.mb_type[mb_xy - h->mb_stride] : 0;
    h->mb_mbaff     = h->mb_field_decoding_flag = IS_INTERLACED(mb_type) ? 1 : 0;
}

/**
 * Draw edges and report progress for the last MB row.
 */
static void decode_finish_row(H264Context *h)
{
    int top            = 16 * (h->mb_y      >> FIELD_PICTURE);
    int pic_height     = 16 *  h->mb_height >> FIELD_PICTURE;
    int height         =  16      << FRAME_MBAFF;
    int deblock_border = (16 + 4) << FRAME_MBAFF;

    if (h->deblocking_filter) {
        if ((top + height) >= pic_height)
            height += deblock_border;
        top -= deblock_border;
    }

    if (top >= pic_height || (top + height) < 0)
        return;

    height = FFMIN(height, pic_height - top);
    if (top < 0) {
        height = top + height;
        top    = 0;
    }

    ff_h264_draw_horiz_band(h, top, height);

    if (h->droppable)
        return;

    ff_thread_report_progress(&h->cur_pic_ptr->f, top + height - 1,
                              h->picture_structure == PICT_BOTTOM_FIELD);
}

static void er_add_slice(H264Context *h, int startx, int starty,
                         int endx, int endy, int status)
{
    if (CONFIG_ERROR_RESILIENCE) {
        ERContext *er = &h->er;

        er->ref_count = h->ref_count[0];
        ff_er_add_slice(er, startx, starty, endx, endy, status);
    }
}

static int decode_slice(struct AVCodecContext *avctx, void *arg)
{
    H264Context *h = *(void **)arg;
    int lf_x_start = h->mb_x;

    h->mb_skip_run = -1;

    av_assert0(h->block_offset[15] == (4 * ((scan8[15] - scan8[0]) & 7) << h->pixel_shift) + 4 * h->linesize * ((scan8[15] - scan8[0]) >> 3));

    h->is_complex = FRAME_MBAFF || h->picture_structure != PICT_FRAME ||
                    avctx->codec_id != AV_CODEC_ID_H264 ||
                    (CONFIG_GRAY && (h->flags & CODEC_FLAG_GRAY));

    if (h->pps.cabac) {
        /* realign */
        align_get_bits(&h->gb);

        /* init cabac */
        ff_init_cabac_decoder(&h->cabac,
                              h->gb.buffer + get_bits_count(&h->gb) / 8,
                              (get_bits_left(&h->gb) + 7) / 8);

        ff_h264_init_cabac_states(h);

        for (;;) {
            // START_TIMER
            int ret = ff_h264_decode_mb_cabac(h);
            int eos;
            // STOP_TIMER("decode_mb_cabac")

            if (ret >= 0)
                ff_h264_hl_decode_mb(h);

            // FIXME optimal? or let mb_decode decode 16x32 ?
            if (ret >= 0 && FRAME_MBAFF) {
                h->mb_y++;

                ret = ff_h264_decode_mb_cabac(h);

                if (ret >= 0)
                    ff_h264_hl_decode_mb(h);
                h->mb_y--;
            }
            eos = get_cabac_terminate(&h->cabac);

            if ((h->workaround_bugs & FF_BUG_TRUNCATED) &&
                h->cabac.bytestream > h->cabac.bytestream_end + 2) {
                er_add_slice(h, h->resync_mb_x, h->resync_mb_y, h->mb_x - 1,
                                h->mb_y, ER_MB_END);
                if (h->mb_x >= lf_x_start)
                    loop_filter(h, lf_x_start, h->mb_x + 1);
                return 0;
            }
            if (h->cabac.bytestream > h->cabac.bytestream_end + 2 )
                av_log(h->avctx, AV_LOG_DEBUG, "bytestream overread %td\n", h->cabac.bytestream_end - h->cabac.bytestream);
            if (ret < 0 || h->cabac.bytestream > h->cabac.bytestream_end + 4) {
                av_log(h->avctx, AV_LOG_ERROR,
                       "error while decoding MB %d %d, bytestream (%td)\n",
                       h->mb_x, h->mb_y,
                       h->cabac.bytestream_end - h->cabac.bytestream);
                er_add_slice(h, h->resync_mb_x, h->resync_mb_y, h->mb_x,
                                h->mb_y, ER_MB_ERROR);
                return -1;
            }

            if (++h->mb_x >= h->mb_width) {
                loop_filter(h, lf_x_start, h->mb_x);
                h->mb_x = lf_x_start = 0;
                decode_finish_row(h);
                ++h->mb_y;
                if (FIELD_OR_MBAFF_PICTURE) {
                    ++h->mb_y;
                    if (FRAME_MBAFF && h->mb_y < h->mb_height)
                        predict_field_decoding_flag(h);
                }
            }

            if (eos || h->mb_y >= h->mb_height) {
                tprintf(h->avctx, "slice end %d %d\n",
                        get_bits_count(&h->gb), h->gb.size_in_bits);
                er_add_slice(h, h->resync_mb_x, h->resync_mb_y, h->mb_x - 1,
                                h->mb_y, ER_MB_END);
                if (h->mb_x > lf_x_start)
                    loop_filter(h, lf_x_start, h->mb_x);
                return 0;
            }
        }
    } else {
        for (;;) {
            int ret = ff_h264_decode_mb_cavlc(h);

            if (ret >= 0)
                ff_h264_hl_decode_mb(h);

            // FIXME optimal? or let mb_decode decode 16x32 ?
            if (ret >= 0 && FRAME_MBAFF) {
                h->mb_y++;
                ret = ff_h264_decode_mb_cavlc(h);

                if (ret >= 0)
                    ff_h264_hl_decode_mb(h);
                h->mb_y--;
            }

            if (ret < 0) {
                av_log(h->avctx, AV_LOG_ERROR,
                       "error while decoding MB %d %d\n", h->mb_x, h->mb_y);
                er_add_slice(h, h->resync_mb_x, h->resync_mb_y, h->mb_x,
                                h->mb_y, ER_MB_ERROR);
                return -1;
            }

            if (++h->mb_x >= h->mb_width) {
                loop_filter(h, lf_x_start, h->mb_x);
                h->mb_x = lf_x_start = 0;
                decode_finish_row(h);
                ++h->mb_y;
                if (FIELD_OR_MBAFF_PICTURE) {
                    ++h->mb_y;
                    if (FRAME_MBAFF && h->mb_y < h->mb_height)
                        predict_field_decoding_flag(h);
                }
                if (h->mb_y >= h->mb_height) {
                    tprintf(h->avctx, "slice end %d %d\n",
                            get_bits_count(&h->gb), h->gb.size_in_bits);

                    if (   get_bits_left(&h->gb) == 0
                        || get_bits_left(&h->gb) > 0 && !(h->avctx->err_recognition & AV_EF_AGGRESSIVE)) {
                        er_add_slice(h, h->resync_mb_x, h->resync_mb_y,
                                        h->mb_x - 1, h->mb_y,
                                        ER_MB_END);

                        return 0;
                    } else {
                        er_add_slice(h, h->resync_mb_x, h->resync_mb_y,
                                        h->mb_x, h->mb_y,
                                        ER_MB_END);

                        return -1;
                    }
                }
            }

            if (get_bits_left(&h->gb) <= 0 && h->mb_skip_run <= 0) {
                tprintf(h->avctx, "slice end %d %d\n",
                        get_bits_count(&h->gb), h->gb.size_in_bits);
                if (get_bits_left(&h->gb) == 0) {
                    er_add_slice(h, h->resync_mb_x, h->resync_mb_y,
                                    h->mb_x - 1, h->mb_y,
                                    ER_MB_END);
                    if (h->mb_x > lf_x_start)
                        loop_filter(h, lf_x_start, h->mb_x);

                    return 0;
                } else {
                    er_add_slice(h, h->resync_mb_x, h->resync_mb_y, h->mb_x,
                                    h->mb_y, ER_MB_ERROR);

                    return -1;
                }
            }
        }
    }
}

/**
 * Call decode_slice() for each context.
 *
 * @param h h264 master context
 * @param context_count number of contexts to execute
 */
static int execute_decode_slices(H264Context *h, int context_count)
{
    AVCodecContext *const avctx = h->avctx;
    H264Context *hx;
    int i;

    if (h->avctx->hwaccel ||
        h->avctx->codec->capabilities & CODEC_CAP_HWACCEL_VDPAU)
        return 0;
    if (context_count == 1) {
        return decode_slice(avctx, &h);
    } else {
        av_assert0(context_count > 0);
        for (i = 1; i < context_count; i++) {
            hx                    = h->thread_context[i];
            if (CONFIG_ERROR_RESILIENCE) {
                hx->er.error_count = 0;
            }
            hx->x264_build        = h->x264_build;
        }

        avctx->execute(avctx, decode_slice, h->thread_context,
                       NULL, context_count, sizeof(void *));

        /* pull back stuff from slices to master context */
        hx                   = h->thread_context[context_count - 1];
        h->mb_x              = hx->mb_x;
        h->mb_y              = hx->mb_y;
        h->droppable         = hx->droppable;
        h->picture_structure = hx->picture_structure;
        if (CONFIG_ERROR_RESILIENCE) {
            for (i = 1; i < context_count; i++)
                h->er.error_count += h->thread_context[i]->er.error_count;
        }
    }

    return 0;
}

static int decode_nal_units(H264Context *h, const uint8_t *buf, int buf_size,
                            int parse_extradata)
{
    AVCodecContext *const avctx = h->avctx;
    H264Context *hx; ///< thread context
    int buf_index;
    int context_count;
    int next_avc;
    int pass = !(avctx->active_thread_type & FF_THREAD_FRAME);
    int nals_needed = 0; ///< number of NALs that need decoding before the next frame thread starts
    int nal_index;
    int idr_cleared=0;
    int first_slice = 0;

    h->nal_unit_type= 0;

    if(!h->slice_context_count)
         h->slice_context_count= 1;
    h->max_contexts = h->slice_context_count;
    if (!(avctx->flags2 & CODEC_FLAG2_CHUNKS)) {
        h->current_slice = 0;
        if (!h->first_field)
            h->cur_pic_ptr = NULL;
        ff_h264_reset_sei(h);
    }

    if (h->nal_length_size == 4) {
        if (buf_size > 8 && AV_RB32(buf) == 1 && AV_RB32(buf+5) > (unsigned)buf_size) {
            h->is_avc = 0;
        }else if(buf_size > 3 && AV_RB32(buf) > 1 && AV_RB32(buf) <= (unsigned)buf_size)
            h->is_avc = 1;
    }

    for (; pass <= 1; pass++) {
        buf_index     = 0;
        context_count = 0;
        next_avc      = h->is_avc ? 0 : buf_size;
        nal_index     = 0;
        for (;;) {
            int consumed;
            int dst_length;
            int bit_length;
            const uint8_t *ptr;
            int i, nalsize = 0;
            int err;

            if (buf_index >= next_avc) {
                if (buf_index >= buf_size - h->nal_length_size)
                    break;
                nalsize = 0;
                for (i = 0; i < h->nal_length_size; i++)
                    nalsize = (nalsize << 8) | buf[buf_index++];
                if (nalsize <= 0 || nalsize > buf_size - buf_index) {
                    av_log(h->avctx, AV_LOG_ERROR,
                           "AVC: nal size %d\n", nalsize);
                    break;
                }
                next_avc = buf_index + nalsize;
            } else {
                // start code prefix search
                for (; buf_index + 3 < next_avc; buf_index++)
                    // This should always succeed in the first iteration.
                    if (buf[buf_index]     == 0 &&
                        buf[buf_index + 1] == 0 &&
                        buf[buf_index + 2] == 1)
                        break;

                if (buf_index + 3 >= buf_size) {
                    buf_index = buf_size;
                    break;
                }

                buf_index += 3;
                if (buf_index >= next_avc)
                    continue;
            }

            hx = h->thread_context[context_count];

            ptr = ff_h264_decode_nal(hx, buf + buf_index, &dst_length,
                                     &consumed, next_avc - buf_index);
            if (ptr == NULL || dst_length < 0) {
                buf_index = -1;
                goto end;
            }
            i = buf_index + consumed;
            if ((h->workaround_bugs & FF_BUG_AUTODETECT) && i + 3 < next_avc &&
                buf[i]     == 0x00 && buf[i + 1] == 0x00 &&
                buf[i + 2] == 0x01 && buf[i + 3] == 0xE0)
                h->workaround_bugs |= FF_BUG_TRUNCATED;

            if (!(h->workaround_bugs & FF_BUG_TRUNCATED))
                while(dst_length > 0 && ptr[dst_length - 1] == 0)
                    dst_length--;
            bit_length = !dst_length ? 0
                                     : (8 * dst_length -
                                        decode_rbsp_trailing(h, ptr + dst_length - 1));

            if (h->avctx->debug & FF_DEBUG_STARTCODE)
                av_log(h->avctx, AV_LOG_DEBUG, "NAL %d/%d at %d/%d length %d pass %d\n", hx->nal_unit_type, hx->nal_ref_idc, buf_index, buf_size, dst_length, pass);

            if (h->is_avc && (nalsize != consumed) && nalsize)
                av_log(h->avctx, AV_LOG_DEBUG,
                       "AVC: Consumed only %d bytes instead of %d\n",
                       consumed, nalsize);

            buf_index += consumed;
            nal_index++;

            if (pass == 0) {
                /* packets can sometimes contain multiple PPS/SPS,
                 * e.g. two PAFF field pictures in one packet, or a demuxer
                 * which splits NALs strangely if so, when frame threading we
                 * can't start the next thread until we've read all of them */
                switch (hx->nal_unit_type) {
                case NAL_SPS:
                case NAL_PPS:
                    nals_needed = nal_index;
                    break;
                case NAL_DPA:
                case NAL_IDR_SLICE:
                case NAL_SLICE:
                    init_get_bits(&hx->gb, ptr, bit_length);
                    if (!get_ue_golomb(&hx->gb) || !first_slice)
                        nals_needed = nal_index;
                    if (!first_slice)
                        first_slice = hx->nal_unit_type;
                }
                continue;
            }

            if (!first_slice)
                switch (hx->nal_unit_type) {
                case NAL_DPA:
                case NAL_IDR_SLICE:
                case NAL_SLICE:
                    first_slice = hx->nal_unit_type;
                }

            // FIXME do not discard SEI id
            if (avctx->skip_frame >= AVDISCARD_NONREF && h->nal_ref_idc == 0)
                continue;

again:
            /* Ignore per frame NAL unit type during extradata
             * parsing. Decoding slices is not possible in codec init
             * with frame-mt */
            if (parse_extradata) {
                switch (hx->nal_unit_type) {
                case NAL_IDR_SLICE:
                case NAL_SLICE:
                case NAL_DPA:
                case NAL_DPB:
                case NAL_DPC:
                case NAL_AUXILIARY_SLICE:
                    av_log(h->avctx, AV_LOG_WARNING, "Ignoring NAL %d in global header/extradata\n", hx->nal_unit_type);
                    hx->nal_unit_type = NAL_FF_IGNORE;
                }
            }

            err = 0;

            switch (hx->nal_unit_type) {
            case NAL_IDR_SLICE:
                if (first_slice != NAL_IDR_SLICE) {
                    av_log(h->avctx, AV_LOG_ERROR,
                           "Invalid mix of idr and non-idr slices\n");
                    buf_index = -1;
                    goto end;
                }
                if(!idr_cleared)
                    idr(h); // FIXME ensure we don't lose some frames if there is reordering
                idr_cleared = 1;
            case NAL_SLICE:
                init_get_bits(&hx->gb, ptr, bit_length);
                hx->intra_gb_ptr        =
                    hx->inter_gb_ptr    = &hx->gb;
                hx->data_partitioning = 0;

                if ((err = decode_slice_header(hx, h)))
                    break;

                if (h->sei_recovery_frame_cnt >= 0 && (h->frame_num != h->sei_recovery_frame_cnt || hx->slice_type_nos != AV_PICTURE_TYPE_I))
                    h->valid_recovery_point = 1;

                if (   h->sei_recovery_frame_cnt >= 0
                    && (   h->recovery_frame<0
                        || ((h->recovery_frame - h->frame_num) & ((1 << h->sps.log2_max_frame_num)-1)) > h->sei_recovery_frame_cnt)) {
                    h->recovery_frame = (h->frame_num + h->sei_recovery_frame_cnt) %
                                        (1 << h->sps.log2_max_frame_num);

                    if (!h->valid_recovery_point)
                        h->recovery_frame = h->frame_num;
                }

                h->cur_pic_ptr->f.key_frame |=
                        (hx->nal_unit_type == NAL_IDR_SLICE);

                if (h->recovery_frame == h->frame_num) {
                    h->cur_pic_ptr->sync |= 1;
                    h->recovery_frame = -1;
                }

                h->sync |= !!h->cur_pic_ptr->f.key_frame;
                h->sync |= 3*!!(avctx->flags2 & CODEC_FLAG2_SHOW_ALL);
                h->cur_pic_ptr->sync |= h->sync;

                if (h->current_slice == 1) {
                    if (!(avctx->flags2 & CODEC_FLAG2_CHUNKS))
                        decode_postinit(h, nal_index >= nals_needed);

                    if (h->avctx->hwaccel &&
                        h->avctx->hwaccel->start_frame(h->avctx, NULL, 0) < 0)
                        return -1;
                    if (CONFIG_H264_VDPAU_DECODER &&
                        h->avctx->codec->capabilities & CODEC_CAP_HWACCEL_VDPAU)
                        ff_vdpau_h264_picture_start(h);
                }

                if (hx->redundant_pic_count == 0 &&
                    (avctx->skip_frame < AVDISCARD_NONREF ||
                     hx->nal_ref_idc) &&
                    (avctx->skip_frame < AVDISCARD_BIDIR  ||
                     hx->slice_type_nos != AV_PICTURE_TYPE_B) &&
                    (avctx->skip_frame < AVDISCARD_NONKEY ||
                     hx->slice_type_nos == AV_PICTURE_TYPE_I) &&
                    avctx->skip_frame < AVDISCARD_ALL) {
                    if (avctx->hwaccel) {
                        if (avctx->hwaccel->decode_slice(avctx,
                                                         &buf[buf_index - consumed],
                                                         consumed) < 0)
                            return -1;
                    } else if (CONFIG_H264_VDPAU_DECODER &&
                               h->avctx->codec->capabilities & CODEC_CAP_HWACCEL_VDPAU) {
                        static const uint8_t start_code[] = {
                            0x00, 0x00, 0x01 };
                        ff_vdpau_add_data_chunk(h->cur_pic_ptr->f.data[0], start_code,
                                                sizeof(start_code));
                        ff_vdpau_add_data_chunk(h->cur_pic_ptr->f.data[0], &buf[buf_index - consumed],
                                                consumed);
                    } else
                        context_count++;
                }
                break;
            case NAL_DPA:
                init_get_bits(&hx->gb, ptr, bit_length);
                hx->intra_gb_ptr =
                hx->inter_gb_ptr = NULL;

                if ((err = decode_slice_header(hx, h)) < 0)
                    break;

                hx->data_partitioning = 1;
                break;
            case NAL_DPB:
                init_get_bits(&hx->intra_gb, ptr, bit_length);
                hx->intra_gb_ptr = &hx->intra_gb;
                break;
            case NAL_DPC:
                init_get_bits(&hx->inter_gb, ptr, bit_length);
                hx->inter_gb_ptr = &hx->inter_gb;

                av_log(h->avctx, AV_LOG_ERROR, "Partitioned H.264 support is incomplete\n");
                break;

                if (hx->redundant_pic_count == 0 &&
                    hx->intra_gb_ptr &&
                    hx->data_partitioning &&
                    h->cur_pic_ptr && h->context_initialized &&
                    (avctx->skip_frame < AVDISCARD_NONREF || hx->nal_ref_idc) &&
                    (avctx->skip_frame < AVDISCARD_BIDIR  ||
                     hx->slice_type_nos != AV_PICTURE_TYPE_B) &&
                    (avctx->skip_frame < AVDISCARD_NONKEY ||
                     hx->slice_type_nos == AV_PICTURE_TYPE_I) &&
                    avctx->skip_frame < AVDISCARD_ALL)
                    context_count++;
                break;
            case NAL_SEI:
                init_get_bits(&h->gb, ptr, bit_length);
                ff_h264_decode_sei(h);
                break;
            case NAL_SPS:
                init_get_bits(&h->gb, ptr, bit_length);
                if (ff_h264_decode_seq_parameter_set(h) < 0 && (h->is_avc ? (nalsize != consumed) && nalsize : 1)) {
                    av_log(h->avctx, AV_LOG_DEBUG,
                           "SPS decoding failure, trying again with the complete NAL\n");
                    if (h->is_avc)
                        av_assert0(next_avc - buf_index + consumed == nalsize);
                    if ((next_avc - buf_index + consumed - 1) >= INT_MAX/8)
                        break;
                    init_get_bits(&h->gb, &buf[buf_index + 1 - consumed],
                                  8*(next_avc - buf_index + consumed - 1));
                    ff_h264_decode_seq_parameter_set(h);
                }

                break;
            case NAL_PPS:
                init_get_bits(&h->gb, ptr, bit_length);
                ff_h264_decode_picture_parameter_set(h, bit_length);
                break;
            case NAL_AUD:
            case NAL_END_SEQUENCE:
            case NAL_END_STREAM:
            case NAL_FILLER_DATA:
            case NAL_SPS_EXT:
            case NAL_AUXILIARY_SLICE:
                break;
            case NAL_FF_IGNORE:
                break;
            default:
                av_log(avctx, AV_LOG_DEBUG, "Unknown NAL code: %d (%d bits)\n",
                       hx->nal_unit_type, bit_length);
            }

            if (context_count == h->max_contexts) {
                execute_decode_slices(h, context_count);
                context_count = 0;
            }

            if (err < 0)
                av_log(h->avctx, AV_LOG_ERROR, "decode_slice_header error\n");
            else if (err == 1) {
                /* Slice could not be decoded in parallel mode, copy down
                 * NAL unit stuff to context 0 and restart. Note that
                 * rbsp_buffer is not transferred, but since we no longer
                 * run in parallel mode this should not be an issue. */
                h->nal_unit_type = hx->nal_unit_type;
                h->nal_ref_idc   = hx->nal_ref_idc;
                hx               = h;
                goto again;
            }
        }
    }
    if (context_count)
        execute_decode_slices(h, context_count);

end:
    /* clean up */
    if (h->cur_pic_ptr && h->cur_pic_ptr->owner2 == h &&
        !h->droppable) {
        ff_thread_report_progress(&h->cur_pic_ptr->f, INT_MAX,
                                  h->picture_structure == PICT_BOTTOM_FIELD);
    }

    return buf_index;
}

/**
 * Return the number of bytes consumed for building the current frame.
 */
static int get_consumed_bytes(int pos, int buf_size)
{
    if (pos == 0)
        pos = 1;          // avoid infinite loops (i doubt that is needed but ...)
    if (pos + 10 > buf_size)
        pos = buf_size;                   // oops ;)

    return pos;
}

static int decode_frame(AVCodecContext *avctx, void *data,
                        int *got_frame, AVPacket *avpkt)
{
    const uint8_t *buf = avpkt->data;
    int buf_size       = avpkt->size;
    H264Context *h     = avctx->priv_data;
    AVFrame *pict      = data;
    int buf_index      = 0;
    Picture *out;
    int i, out_idx;

    h->flags  = avctx->flags;

    /* end of stream, output what is still in the buffers */
    if (buf_size == 0) {
 out:

        h->cur_pic_ptr = NULL;
        h->first_field = 0;

        // FIXME factorize this with the output code below
        out     = h->delayed_pic[0];
        out_idx = 0;
        for (i = 1;
             h->delayed_pic[i] &&
             !h->delayed_pic[i]->f.key_frame &&
             !h->delayed_pic[i]->mmco_reset;
             i++)
            if (h->delayed_pic[i]->poc < out->poc) {
                out     = h->delayed_pic[i];
                out_idx = i;
            }

        for (i = out_idx; h->delayed_pic[i]; i++)
            h->delayed_pic[i] = h->delayed_pic[i + 1];

        if (out) {
            out->f.reference &= ~DELAYED_PIC_REF;
            *got_frame = 1;
            *pict      = out->f;
        }

        return buf_index;
    }
    if(h->is_avc && buf_size >= 9 && buf[0]==1 && buf[2]==0 && (buf[4]&0xFC)==0xFC && (buf[5]&0x1F) && buf[8]==0x67){
        int cnt= buf[5]&0x1f;
        const uint8_t *p= buf+6;
        while(cnt--){
            int nalsize= AV_RB16(p) + 2;
            if(nalsize > buf_size - (p-buf) || p[2]!=0x67)
                goto not_extra;
            p += nalsize;
        }
        cnt = *(p++);
        if(!cnt)
            goto not_extra;
        while(cnt--){
            int nalsize= AV_RB16(p) + 2;
            if(nalsize > buf_size - (p-buf) || p[2]!=0x68)
                goto not_extra;
            p += nalsize;
        }

        return ff_h264_decode_extradata(h, buf, buf_size);
    }
not_extra:

    buf_index = decode_nal_units(h, buf, buf_size, 0);
    if (buf_index < 0)
        return -1;

    if (!h->cur_pic_ptr && h->nal_unit_type == NAL_END_SEQUENCE) {
        av_assert0(buf_index <= buf_size);
        goto out;
    }

    if (!(avctx->flags2 & CODEC_FLAG2_CHUNKS) && !h->cur_pic_ptr) {
        if (avctx->skip_frame >= AVDISCARD_NONREF ||
            buf_size >= 4 && !memcmp("Q264", buf, 4))
            return buf_size;
        av_log(avctx, AV_LOG_ERROR, "no frame!\n");
        return -1;
    }

    if (!(avctx->flags2 & CODEC_FLAG2_CHUNKS) ||
        (h->mb_y >= h->mb_height && h->mb_height)) {
        if (avctx->flags2 & CODEC_FLAG2_CHUNKS)
            decode_postinit(h, 1);

        field_end(h, 0);

        /* Wait for second field. */
        *got_frame = 0;
        if (h->next_output_pic && (h->next_output_pic->sync || h->sync>1)) {
            *got_frame = 1;
            *pict      = h->next_output_pic->f;
        }
    }

    assert(pict->data[0] || !*got_frame);

    if (CONFIG_MPEGVIDEO) {
        ff_print_debug_info2(h->avctx, pict, h->er.mbskip_table, h->visualization_buffer, &h->low_delay,
                             h->mb_width, h->mb_height, h->mb_stride, 1);
    }

    return get_consumed_bytes(buf_index, buf_size);
}

av_cold void ff_h264_free_context(H264Context *h)
{
    int i;

    free_tables(h, 1); // FIXME cleanup init stuff perhaps

    for (i = 0; i < MAX_SPS_COUNT; i++)
        av_freep(h->sps_buffers + i);

    for (i = 0; i < MAX_PPS_COUNT; i++)
        av_freep(h->pps_buffers + i);
}

static av_cold int h264_decode_end(AVCodecContext *avctx)
{
    H264Context *h    = avctx->priv_data;
    int i;

    ff_h264_remove_all_refs(h);
    ff_h264_free_context(h);

    if (h->DPB && !h->avctx->internal->is_copy) {
        for (i = 0; i < h->picture_count; i++) {
            free_picture(h, &h->DPB[i]);
        }
    }
    av_freep(&h->DPB);

    return 0;
}

static const AVProfile profiles[] = {
    { FF_PROFILE_H264_BASELINE,             "Baseline"              },
    { FF_PROFILE_H264_CONSTRAINED_BASELINE, "Constrained Baseline"  },
    { FF_PROFILE_H264_MAIN,                 "Main"                  },
    { FF_PROFILE_H264_EXTENDED,             "Extended"              },
    { FF_PROFILE_H264_HIGH,                 "High"                  },
    { FF_PROFILE_H264_HIGH_10,              "High 10"               },
    { FF_PROFILE_H264_HIGH_10_INTRA,        "High 10 Intra"         },
    { FF_PROFILE_H264_HIGH_422,             "High 4:2:2"            },
    { FF_PROFILE_H264_HIGH_422_INTRA,       "High 4:2:2 Intra"      },
    { FF_PROFILE_H264_HIGH_444,             "High 4:4:4"            },
    { FF_PROFILE_H264_HIGH_444_PREDICTIVE,  "High 4:4:4 Predictive" },
    { FF_PROFILE_H264_HIGH_444_INTRA,       "High 4:4:4 Intra"      },
    { FF_PROFILE_H264_CAVLC_444,            "CAVLC 4:4:4"           },
    { FF_PROFILE_UNKNOWN },
};

static const AVOption h264_options[] = {
    {"is_avc", "is avc", offsetof(H264Context, is_avc), FF_OPT_TYPE_INT, {.i64 = 0}, 0, 1, 0},
    {"nal_length_size", "nal_length_size", offsetof(H264Context, nal_length_size), FF_OPT_TYPE_INT, {.i64 = 0}, 0, 4, 0},
    {NULL}
};

static const AVClass h264_class = {
    .class_name = "H264 Decoder",
    .item_name  = av_default_item_name,
    .option     = h264_options,
    .version    = LIBAVUTIL_VERSION_INT,
};

static const AVClass h264_vdpau_class = {
    .class_name = "H264 VDPAU Decoder",
    .item_name  = av_default_item_name,
    .option     = h264_options,
    .version    = LIBAVUTIL_VERSION_INT,
};

AVCodec ff_h264_decoder = {
    .name                  = "h264",
    .type                  = AVMEDIA_TYPE_VIDEO,
    .id                    = AV_CODEC_ID_H264,
    .priv_data_size        = sizeof(H264Context),
    .init                  = ff_h264_decode_init,
    .close                 = h264_decode_end,
    .decode                = decode_frame,
    .capabilities          = /*CODEC_CAP_DRAW_HORIZ_BAND |*/ CODEC_CAP_DR1 |
                             CODEC_CAP_DELAY | CODEC_CAP_SLICE_THREADS |
                             CODEC_CAP_FRAME_THREADS,
    .flush                 = flush_dpb,
    .long_name             = NULL_IF_CONFIG_SMALL("H.264 / AVC / MPEG-4 AVC / MPEG-4 part 10"),
    .init_thread_copy      = ONLY_IF_THREADS_ENABLED(decode_init_thread_copy),
    .update_thread_context = ONLY_IF_THREADS_ENABLED(decode_update_thread_context),
    .profiles              = NULL_IF_CONFIG_SMALL(profiles),
    .priv_class            = &h264_class,
};

#if CONFIG_H264_VDPAU_DECODER
AVCodec ff_h264_vdpau_decoder = {
    .name           = "h264_vdpau",
    .type           = AVMEDIA_TYPE_VIDEO,
    .id             = AV_CODEC_ID_H264,
    .priv_data_size = sizeof(H264Context),
    .init           = ff_h264_decode_init,
    .close          = h264_decode_end,
    .decode         = decode_frame,
    .capabilities   = CODEC_CAP_DR1 | CODEC_CAP_DELAY | CODEC_CAP_HWACCEL_VDPAU,
    .flush          = flush_dpb,
    .long_name      = NULL_IF_CONFIG_SMALL("H.264 / AVC / MPEG-4 AVC / MPEG-4 part 10 (VDPAU acceleration)"),
    .pix_fmts       = (const enum AVPixelFormat[]) { AV_PIX_FMT_VDPAU_H264,
                                                   AV_PIX_FMT_NONE},
    .profiles       = NULL_IF_CONFIG_SMALL(profiles),
    .priv_class     = &h264_vdpau_class,
};
#endif<|MERGE_RESOLUTION|>--- conflicted
+++ resolved
@@ -143,56 +143,8 @@
     ff_h264_hl_decode_mb(h);
 }
 
-static void draw_horiz_band(AVCodecContext *avctx, Picture *cur,
-                            Picture *last, int y, int h, int picture_structure,
-                            int first_field, int low_delay)
-{
-    const AVPixFmtDescriptor *desc = av_pix_fmt_desc_get(avctx->pix_fmt);
-    int vshift = desc->log2_chroma_h;
-    const int field_pic = picture_structure != PICT_FRAME;
-    if(field_pic){
-        h <<= 1;
-        y <<= 1;
-    }
-
-    h = FFMIN(h, avctx->height - y);
-
-    if(field_pic && first_field && !(avctx->slice_flags&SLICE_FLAG_ALLOW_FIELD)) return;
-
-    if (avctx->draw_horiz_band) {
-        AVFrame *src;
-        int offset[AV_NUM_DATA_POINTERS];
-        int i;
-
-        if(cur->f.pict_type == AV_PICTURE_TYPE_B || low_delay ||
-           (avctx->slice_flags & SLICE_FLAG_CODED_ORDER))
-            src = &cur->f;
-        else if (last)
-            src = &last->f;
-        else
-            return;
-
-        offset[0]= y * src->linesize[0];
-        offset[1]=
-        offset[2]= (y >> vshift) * src->linesize[1];
-        for (i = 3; i < AV_NUM_DATA_POINTERS; i++)
-            offset[i] = 0;
-
-        emms_c();
-
-        avctx->draw_horiz_band(avctx, src, offset,
-                               y, picture_structure, h);
-    }
-}
-
 void ff_h264_draw_horiz_band(H264Context *h, int y, int height)
 {
-<<<<<<< HEAD
-    draw_horiz_band(h->avctx, &h->cur_pic,
-                    h->ref_list[0][0].f.data[0] ? &h->ref_list[0][0] : NULL,
-                    y, height, h->picture_structure, h->first_field,
-                    h->low_delay);
-=======
     AVCodecContext *avctx = h->avctx;
     Picture *cur  = &h->cur_pic;
     Picture *last = h->ref_list[0][0].f.data[0] ? &h->ref_list[0][0] : NULL;
@@ -233,7 +185,6 @@
         avctx->draw_horiz_band(avctx, src, offset,
                                y, h->picture_structure, height);
     }
->>>>>>> 54b298fe
 }
 
 static void free_frame_buffer(H264Context *h, Picture *pic)
