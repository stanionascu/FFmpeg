/*
 * H.26L/H.264/AVC/JVT/14496-10/... sei decoding
 * Copyright (c) 2003 Michael Niedermayer <michaelni@gmx.at>
 *
 * This file is part of FFmpeg.
 *
 * FFmpeg is free software; you can redistribute it and/or
 * modify it under the terms of the GNU Lesser General Public
 * License as published by the Free Software Foundation; either
 * version 2.1 of the License, or (at your option) any later version.
 *
 * FFmpeg is distributed in the hope that it will be useful,
 * but WITHOUT ANY WARRANTY; without even the implied warranty of
 * MERCHANTABILITY or FITNESS FOR A PARTICULAR PURPOSE.  See the GNU
 * Lesser General Public License for more details.
 *
 * You should have received a copy of the GNU Lesser General Public
 * License along with FFmpeg; if not, write to the Free Software
 * Foundation, Inc., 51 Franklin Street, Fifth Floor, Boston, MA 02110-1301 USA
 */

/**
 * @file
 * H.264 / AVC / MPEG4 part10 sei decoding.
 * @author Michael Niedermayer <michaelni@gmx.at>
 */

#include "internal.h"
#include "avcodec.h"
#include "h264.h"
#include "golomb.h"

//#undef NDEBUG
#include <assert.h>

static const uint8_t sei_num_clock_ts_table[9] = {
    1, 1, 1, 2, 2, 3, 3, 2, 3
};

void ff_h264_reset_sei(H264Context *h)
{
    h->sei_recovery_frame_cnt       = -1;
    h->sei_dpb_output_delay         =  0;
    h->sei_cpb_removal_delay        = -1;
    h->sei_buffering_period_present =  0;
}

static int decode_picture_timing(H264Context *h)
{
    SPS *sps = &h->sps;
    int i;

    for (i = 0; i<MAX_SPS_COUNT; i++)
        if (!sps->log2_max_frame_num && h->sps_buffers[i])
            sps = h->sps_buffers[i];

    if (sps->nal_hrd_parameters_present_flag || sps->vcl_hrd_parameters_present_flag) {
        h->sei_cpb_removal_delay = get_bits_long(&h->gb,
                                                 sps->cpb_removal_delay_length);
        h->sei_dpb_output_delay  = get_bits_long(&h->gb,
                                                 sps->dpb_output_delay_length);
    }
    if (sps->pic_struct_present_flag) {
        unsigned int i, num_clock_ts;

        h->sei_pic_struct = get_bits(&h->gb, 4);
        h->sei_ct_type    = 0;

        if (h->sei_pic_struct > SEI_PIC_STRUCT_FRAME_TRIPLING)
            return AVERROR_INVALIDDATA;

        num_clock_ts = sei_num_clock_ts_table[h->sei_pic_struct];

        for (i = 0; i < num_clock_ts; i++) {
            if (get_bits(&h->gb, 1)) {                /* clock_timestamp_flag */
                unsigned int full_timestamp_flag;

                h->sei_ct_type |= 1 << get_bits(&h->gb, 2);
                skip_bits(&h->gb, 1);                 /* nuit_field_based_flag */
                skip_bits(&h->gb, 5);                 /* counting_type */
                full_timestamp_flag = get_bits(&h->gb, 1);
                skip_bits(&h->gb, 1);                 /* discontinuity_flag */
                skip_bits(&h->gb, 1);                 /* cnt_dropped_flag */
                skip_bits(&h->gb, 8);                 /* n_frames */
                if (full_timestamp_flag) {
                    skip_bits(&h->gb, 6);             /* seconds_value 0..59 */
                    skip_bits(&h->gb, 6);             /* minutes_value 0..59 */
                    skip_bits(&h->gb, 5);             /* hours_value 0..23 */
                } else {
                    if (get_bits(&h->gb, 1)) {        /* seconds_flag */
                        skip_bits(&h->gb, 6);         /* seconds_value range 0..59 */
                        if (get_bits(&h->gb, 1)) {    /* minutes_flag */
                            skip_bits(&h->gb, 6);     /* minutes_value 0..59 */
                            if (get_bits(&h->gb, 1))  /* hours_flag */
                                skip_bits(&h->gb, 5); /* hours_value 0..23 */
                        }
                    }
                }
                if (sps->time_offset_length > 0)
                    skip_bits(&h->gb,
                              sps->time_offset_length); /* time_offset */
            }
        }

        if (h->avctx->debug & FF_DEBUG_PICT_INFO)
            av_log(h->avctx, AV_LOG_DEBUG, "ct_type:%X pic_struct:%d\n",
                   h->sei_ct_type, h->sei_pic_struct);
    }
    return 0;
}

static int decode_user_data_itu_t_t35(H264Context *h, int size)
{
    uint32_t user_identifier;
    int dtg_active_format;

    if (size < 7)
        return -1;
    size -= 7;

    skip_bits(&h->gb, 8);   // country_code
    skip_bits(&h->gb, 16);  // provider_code
    user_identifier = get_bits_long(&h->gb, 32);

    switch (user_identifier) {
        case 0x44544731:    // "DTG1" - AFD_data
            if (size < 1)
                return -1;
            skip_bits(&h->gb, 1);
            if (get_bits(&h->gb, 1)) {
                skip_bits(&h->gb, 6);
                if (size < 2)
                    return -1;
                skip_bits(&h->gb, 4);
                dtg_active_format = get_bits(&h->gb, 4);
                h->avctx->dtg_active_format = dtg_active_format;
            } else {
                skip_bits(&h->gb, 6);
            }
            break;
        default:
            skip_bits(&h->gb, size * 8);
            break;
    }

    return 0;
}

static int decode_unregistered_user_data(H264Context *h, int size)
{
    uint8_t user_data[16 + 256];
    int e, build, i;

    if (size < 16)
        return AVERROR_INVALIDDATA;

    for (i = 0; i < sizeof(user_data) - 1 && i < size; i++)
        user_data[i] = get_bits(&h->gb, 8);

    user_data[i] = 0;
    e = sscanf(user_data + 16, "x264 - core %d", &build);
    if (e == 1 && build > 0)
        h->x264_build = build;
    if (e == 1 && build == 1 && !strncmp(user_data+16, "x264 - core 0000", 16))
        h->x264_build = 67;

    if (h->avctx->debug & FF_DEBUG_BUGS)
        av_log(h->avctx, AV_LOG_DEBUG, "user data:\"%s\"\n", user_data + 16);

    for (; i < size; i++)
        skip_bits(&h->gb, 8);

    return 0;
}

static int decode_recovery_point(H264Context *h)
{
    h->sei_recovery_frame_cnt = get_ue_golomb(&h->gb);

    /* 1b exact_match_flag,
     * 1b broken_link_flag,
     * 2b changing_slice_group_idc */
    skip_bits(&h->gb, 4);

    if (h->avctx->debug & FF_DEBUG_PICT_INFO)
        av_log(h->avctx, AV_LOG_DEBUG, "sei_recovery_frame_cnt: %d\n", h->sei_recovery_frame_cnt);

    return 0;
}

static int decode_buffering_period(H264Context *h)
{
    unsigned int sps_id;
    int sched_sel_idx;
    SPS *sps;

    sps_id = get_ue_golomb_31(&h->gb);
    if (sps_id > 31 || !h->sps_buffers[sps_id]) {
        av_log(h->avctx, AV_LOG_ERROR,
               "non-existing SPS %d referenced in buffering period\n", sps_id);
        return AVERROR_INVALIDDATA;
    }
    sps = h->sps_buffers[sps_id];

    // NOTE: This is really so duplicated in the standard... See H.264, D.1.1
    if (sps->nal_hrd_parameters_present_flag) {
        for (sched_sel_idx = 0; sched_sel_idx < sps->cpb_cnt; sched_sel_idx++) {
            h->initial_cpb_removal_delay[sched_sel_idx] =
                get_bits_long(&h->gb, sps->initial_cpb_removal_delay_length);
            // initial_cpb_removal_delay_offset
            skip_bits(&h->gb, sps->initial_cpb_removal_delay_length);
        }
    }
    if (sps->vcl_hrd_parameters_present_flag) {
        for (sched_sel_idx = 0; sched_sel_idx < sps->cpb_cnt; sched_sel_idx++) {
            h->initial_cpb_removal_delay[sched_sel_idx] =
                get_bits_long(&h->gb, sps->initial_cpb_removal_delay_length);
            // initial_cpb_removal_delay_offset
            skip_bits(&h->gb, sps->initial_cpb_removal_delay_length);
        }
    }

    h->sei_buffering_period_present = 1;
    return 0;
}

static int decode_frame_packing(H264Context *h, int size) {
    int bits = get_bits_left(&h->gb);

    h->sei_fpa.frame_packing_arrangement_id          = get_ue_golomb(&h->gb);
    h->sei_fpa.frame_packing_arrangement_cancel_flag = get_bits(&h->gb, 1);
    if (!h->sei_fpa.frame_packing_arrangement_cancel_flag) {
        h->sei_fpa.frame_packing_arrangement_type  = get_bits(&h->gb, 7);
        h->sei_fpa.quincunx_sampling_flag          = get_bits(&h->gb, 1);
        h->sei_fpa.content_interpretation_type     = get_bits(&h->gb, 6);
        skip_bits(&h->gb, 1); /* spatial_flipping_flag */
        skip_bits(&h->gb, 1); /* frame0_flipped_flag */
        skip_bits(&h->gb, 1); /* field_views_flag */
        skip_bits(&h->gb, 1); /* current_frame_is_frame0_flag */
        skip_bits(&h->gb, 1); /* frame0_self_contained_flag */
        skip_bits(&h->gb, 1); /* frame1_self_contained_flag */
        if (!h->sei_fpa.quincunx_sampling_flag && h->sei_fpa.frame_packing_arrangement_type != 5) {
            skip_bits(&h->gb, 4); /* frame0_grid_position_x */
            skip_bits(&h->gb, 4); /* frame0_grid_position_y */
            skip_bits(&h->gb, 4); /* frame1_grid_position_x */
            skip_bits(&h->gb, 4); /* frame1_grid_position_y */
        }
        skip_bits(&h->gb, 8); /* frame_packing_arrangement_reserved_byte */
        h->sei_fpa.frame_packing_arrangement_repetition_period = get_ue_golomb(&h->gb) /* frame_packing_arrangement_repetition_period */;
    }
    skip_bits(&h->gb, 1); /* frame_packing_arrangement_extension_flag */

    if (h->avctx->debug & FF_DEBUG_PICT_INFO)
        av_log(h->avctx, AV_LOG_DEBUG, "SEI FPA %d %d %d %d %d %d\n",
                                       h->sei_fpa.frame_packing_arrangement_id,
                                       h->sei_fpa.frame_packing_arrangement_cancel_flag,
                                       h->sei_fpa.frame_packing_arrangement_type,
                                       h->sei_fpa.quincunx_sampling_flag,
                                       h->sei_fpa.content_interpretation_type,
                                       h->sei_fpa.frame_packing_arrangement_repetition_period);
    skip_bits_long(&h->gb, 8 * size - (bits - get_bits_left(&h->gb)));
    return 0;
}

int ff_h264_decode_sei(H264Context *h)
{
    while (get_bits_left(&h->gb) > 16) {
        int type = 0;
<<<<<<< HEAD
        unsigned size = 0;
        unsigned next;
=======
        int ret  = 0;
>>>>>>> 0d8b943d

        do {
            if (get_bits_left(&h->gb) < 8)
                return AVERROR_INVALIDDATA;
            type += show_bits(&h->gb, 8);
        } while (get_bits(&h->gb, 8) == 255);

        do {
            if (get_bits_left(&h->gb) < 8)
                return AVERROR_INVALIDDATA;
            size += show_bits(&h->gb, 8);
        } while (get_bits(&h->gb, 8) == 255);

        if (h->avctx->debug&FF_DEBUG_STARTCODE)
            av_log(h->avctx, AV_LOG_DEBUG, "SEI %d len:%d\n", type, size);

        if (size > get_bits_left(&h->gb) / 8) {
            av_log(h->avctx, AV_LOG_ERROR, "SEI truncated\n");
            return AVERROR_INVALIDDATA;
        }
        next = get_bits_count(&h->gb) + 8 * size;

        switch (type) {
        case SEI_TYPE_PIC_TIMING: // Picture timing SEI
            ret = decode_picture_timing(h);
            if (ret < 0)
                return ret;
            break;
        case SEI_TYPE_USER_DATA_ITU_T_T35:
            if (decode_user_data_itu_t_t35(h, size) < 0)
                return -1;
            break;
        case SEI_TYPE_USER_DATA_UNREGISTERED:
            ret = decode_unregistered_user_data(h, size);
            if (ret < 0)
                return ret;
            break;
        case SEI_TYPE_RECOVERY_POINT:
            ret = decode_recovery_point(h);
            if (ret < 0)
                return ret;
            break;
        case SEI_BUFFERING_PERIOD:
            ret = decode_buffering_period(h);
            if (ret < 0)
                return ret;
            break;
        case SEI_TYPE_FRAME_PACKING:
            if (decode_frame_packing(h, size) < 0)
                return -1;
        }
        skip_bits_long(&h->gb, next - get_bits_count(&h->gb));

        // FIXME check bits here
        align_get_bits(&h->gb);
    }

    return 0;
}

const char* ff_h264_sei_stereo_mode(H264Context *h)
{
    if (h->sei_fpa.frame_packing_arrangement_cancel_flag == 0) {
        switch (h->sei_fpa.frame_packing_arrangement_type) {
            case SEI_FPA_TYPE_CHECKERBOARD:
                if (h->sei_fpa.content_interpretation_type == 2)
                    return "checkerboard_rl";
                else
                    return "checkerboard_lr";
            case SEI_FPA_TYPE_INTERLEAVE_COLUMN:
                if (h->sei_fpa.content_interpretation_type == 2)
                    return "col_interleaved_rl";
                else
                    return "col_interleaved_lr";
            case SEI_FPA_TYPE_INTERLEAVE_ROW:
                if (h->sei_fpa.content_interpretation_type == 2)
                    return "row_interleaved_rl";
                else
                    return "row_interleaved_lr";
            case SEI_FPA_TYPE_SIDE_BY_SIDE:
                if (h->sei_fpa.content_interpretation_type == 2)
                    return "right_left";
                else
                    return "left_right";
            case SEI_FPA_TYPE_TOP_BOTTOM:
                if (h->sei_fpa.content_interpretation_type == 2)
                    return "bottom_top";
                else
                    return "top_bottom";
            case SEI_FPA_TYPE_INTERLEAVE_TEMPORAL:
                if (h->sei_fpa.content_interpretation_type == 2)
                    return "block_rl";
                else
                    return "block_lr";
            case SEI_FPA_TYPE_2D:
            default:
                return "mono";
        }
    } else if (h->sei_fpa.frame_packing_arrangement_cancel_flag == 1) {
        return "mono";
    } else {
        return NULL;
    }
}<|MERGE_RESOLUTION|>--- conflicted
+++ resolved
@@ -266,12 +266,9 @@
 {
     while (get_bits_left(&h->gb) > 16) {
         int type = 0;
-<<<<<<< HEAD
         unsigned size = 0;
         unsigned next;
-=======
         int ret  = 0;
->>>>>>> 0d8b943d
 
         do {
             if (get_bits_left(&h->gb) < 8)
