/*
 * Copyright (c) 2001 Fabrice Bellard
 * Copyright (c) 2002-2004 Michael Niedermayer <michaelni@gmx.at>
 *
 * This file is part of FFmpeg.
 *
 * FFmpeg is free software; you can redistribute it and/or
 * modify it under the terms of the GNU Lesser General Public
 * License as published by the Free Software Foundation; either
 * version 2.1 of the License, or (at your option) any later version.
 *
 * FFmpeg is distributed in the hope that it will be useful,
 * but WITHOUT ANY WARRANTY; without even the implied warranty of
 * MERCHANTABILITY or FITNESS FOR A PARTICULAR PURPOSE.  See the GNU
 * Lesser General Public License for more details.
 *
 * You should have received a copy of the GNU Lesser General Public
 * License along with FFmpeg; if not, write to the Free Software
 * Foundation, Inc., 51 Franklin Street, Fifth Floor, Boston, MA 02110-1301 USA
 */

#ifndef AVCODEC_OPTIONS_TABLE_H
#define AVCODEC_OPTIONS_TABLE_H

#include <float.h>
#include <limits.h>
#include <stdint.h>

#include "libavutil/opt.h"
#include "avcodec.h"
#include "version.h"

#define OFFSET(x) offsetof(AVCodecContext,x)
#define DEFAULT 0 //should be NAN but it does not work as it is not a constant in glibc as required by ANSI/ISO C
//these names are too long to be readable
#define V AV_OPT_FLAG_VIDEO_PARAM
#define A AV_OPT_FLAG_AUDIO_PARAM
#define S AV_OPT_FLAG_SUBTITLE_PARAM
#define E AV_OPT_FLAG_ENCODING_PARAM
#define D AV_OPT_FLAG_DECODING_PARAM

#define AV_CODEC_DEFAULT_BITRATE 200*1000

static const AVOption avcodec_options[] = {
{"b", "set bitrate (in bits/s)", OFFSET(bit_rate), AV_OPT_TYPE_INT64, {.i64 = AV_CODEC_DEFAULT_BITRATE }, 0, INT_MAX, A|V|E},
{"ab", "set bitrate (in bits/s)", OFFSET(bit_rate), AV_OPT_TYPE_INT64, {.i64 = 128*1000 }, 0, INT_MAX, A|E},
{"bt", "Set video bitrate tolerance (in bits/s). In 1-pass mode, bitrate tolerance specifies how far "
       "ratecontrol is willing to deviate from the target average bitrate value. This is not related "
       "to minimum/maximum bitrate. Lowering tolerance too much has an adverse effect on quality.",
       OFFSET(bit_rate_tolerance), AV_OPT_TYPE_INT, {.i64 = AV_CODEC_DEFAULT_BITRATE*20 }, 1, INT_MAX, V|E},
{"flags", NULL, OFFSET(flags), AV_OPT_TYPE_FLAGS, {.i64 = DEFAULT }, 0, UINT_MAX, V|A|S|E|D, "flags"},
{"unaligned", "allow decoders to produce unaligned output", 0, AV_OPT_TYPE_CONST, { .i64 = AV_CODEC_FLAG_UNALIGNED }, INT_MIN, INT_MAX, V | D, "flags" },
{"mv4", "use four motion vectors per macroblock (MPEG-4)", 0, AV_OPT_TYPE_CONST, {.i64 = AV_CODEC_FLAG_4MV }, INT_MIN, INT_MAX, V|E, "flags"},
{"qpel", "use 1/4-pel motion compensation", 0, AV_OPT_TYPE_CONST, {.i64 = AV_CODEC_FLAG_QPEL }, INT_MIN, INT_MAX, V|E, "flags"},
{"loop", "use loop filter", 0, AV_OPT_TYPE_CONST, {.i64 = AV_CODEC_FLAG_LOOP_FILTER }, INT_MIN, INT_MAX, V|E, "flags"},
{"qscale", "use fixed qscale", 0, AV_OPT_TYPE_CONST, {.i64 = AV_CODEC_FLAG_QSCALE }, INT_MIN, INT_MAX, 0, "flags"},
#if FF_API_GMC
{"gmc", "use gmc", 0, AV_OPT_TYPE_CONST, {.i64 = CODEC_FLAG_GMC }, INT_MIN, INT_MAX, V|E, "flags"},
#endif
#if FF_API_MV0
{"mv0", "always try a mb with mv=<0,0>", 0, AV_OPT_TYPE_CONST, {.i64 = CODEC_FLAG_MV0 }, INT_MIN, INT_MAX, V|E, "flags"},
#endif
#if FF_API_INPUT_PRESERVED
{"input_preserved", NULL, 0, AV_OPT_TYPE_CONST, {.i64 = CODEC_FLAG_INPUT_PRESERVED }, INT_MIN, INT_MAX, 0, "flags"},
#endif
{"pass1", "use internal 2-pass ratecontrol in first  pass mode", 0, AV_OPT_TYPE_CONST, {.i64 = AV_CODEC_FLAG_PASS1 }, INT_MIN, INT_MAX, 0, "flags"},
{"pass2", "use internal 2-pass ratecontrol in second pass mode", 0, AV_OPT_TYPE_CONST, {.i64 = AV_CODEC_FLAG_PASS2 }, INT_MIN, INT_MAX, 0, "flags"},
{"gray", "only decode/encode grayscale", 0, AV_OPT_TYPE_CONST, {.i64 = AV_CODEC_FLAG_GRAY }, INT_MIN, INT_MAX, V|E|D, "flags"},
#if FF_API_EMU_EDGE
{"emu_edge", "do not draw edges", 0, AV_OPT_TYPE_CONST, {.i64 = CODEC_FLAG_EMU_EDGE }, INT_MIN, INT_MAX, 0, "flags"},
#endif
{"psnr", "error[?] variables will be set during encoding", 0, AV_OPT_TYPE_CONST, {.i64 = AV_CODEC_FLAG_PSNR }, INT_MIN, INT_MAX, V|E, "flags"},
{"truncated", "Input bitstream might be randomly truncated", 0, AV_OPT_TYPE_CONST, {.i64 = AV_CODEC_FLAG_TRUNCATED }, INT_MIN, INT_MAX, V|D, "flags"},
#if FF_API_NORMALIZE_AQP
{"naq", "normalize adaptive quantization", 0, AV_OPT_TYPE_CONST, {.i64 = CODEC_FLAG_NORMALIZE_AQP }, INT_MIN, INT_MAX, V|E, "flags"},
#endif
{"ildct", "use interlaced DCT", 0, AV_OPT_TYPE_CONST, {.i64 = AV_CODEC_FLAG_INTERLACED_DCT }, INT_MIN, INT_MAX, V|E, "flags"},
{"low_delay", "force low delay", 0, AV_OPT_TYPE_CONST, {.i64 = AV_CODEC_FLAG_LOW_DELAY }, INT_MIN, INT_MAX, V|D|E, "flags"},
{"global_header", "place global headers in extradata instead of every keyframe", 0, AV_OPT_TYPE_CONST, {.i64 = AV_CODEC_FLAG_GLOBAL_HEADER }, INT_MIN, INT_MAX, V|A|E, "flags"},
{"bitexact", "use only bitexact functions (except (I)DCT)", 0, AV_OPT_TYPE_CONST, {.i64 = AV_CODEC_FLAG_BITEXACT }, INT_MIN, INT_MAX, A|V|S|D|E, "flags"},
{"aic", "H.263 advanced intra coding / MPEG-4 AC prediction", 0, AV_OPT_TYPE_CONST, {.i64 = AV_CODEC_FLAG_AC_PRED }, INT_MIN, INT_MAX, V|E, "flags"},
{"ilme", "interlaced motion estimation", 0, AV_OPT_TYPE_CONST, {.i64 = AV_CODEC_FLAG_INTERLACED_ME }, INT_MIN, INT_MAX, V|E, "flags"},
{"cgop", "closed GOP", 0, AV_OPT_TYPE_CONST, {.i64 = AV_CODEC_FLAG_CLOSED_GOP }, INT_MIN, INT_MAX, V|E, "flags"},
{"output_corrupt", "Output even potentially corrupted frames", 0, AV_OPT_TYPE_CONST, {.i64 = AV_CODEC_FLAG_OUTPUT_CORRUPT }, INT_MIN, INT_MAX, V|D, "flags"},
{"fast", "allow non-spec-compliant speedup tricks", 0, AV_OPT_TYPE_CONST, {.i64 = AV_CODEC_FLAG2_FAST }, INT_MIN, INT_MAX, V|E, "flags2"},
{"noout", "skip bitstream encoding", 0, AV_OPT_TYPE_CONST, {.i64 = AV_CODEC_FLAG2_NO_OUTPUT }, INT_MIN, INT_MAX, V|E, "flags2"},
{"ignorecrop", "ignore cropping information from sps", 0, AV_OPT_TYPE_CONST, {.i64 = AV_CODEC_FLAG2_IGNORE_CROP }, INT_MIN, INT_MAX, V|D, "flags2"},
{"local_header", "place global headers at every keyframe instead of in extradata", 0, AV_OPT_TYPE_CONST, {.i64 = AV_CODEC_FLAG2_LOCAL_HEADER }, INT_MIN, INT_MAX, V|E, "flags2"},
{"chunks", "Frame data might be split into multiple chunks", 0, AV_OPT_TYPE_CONST, {.i64 = AV_CODEC_FLAG2_CHUNKS }, INT_MIN, INT_MAX, V|D, "flags2"},
{"showall", "Show all frames before the first keyframe", 0, AV_OPT_TYPE_CONST, {.i64 = AV_CODEC_FLAG2_SHOW_ALL }, INT_MIN, INT_MAX, V|D, "flags2"},
{"export_mvs", "export motion vectors through frame side data", 0, AV_OPT_TYPE_CONST, {.i64 = AV_CODEC_FLAG2_EXPORT_MVS}, INT_MIN, INT_MAX, V|D, "flags2"},
{"skip_manual", "do not skip samples and export skip information as frame side data", 0, AV_OPT_TYPE_CONST, {.i64 = AV_CODEC_FLAG2_SKIP_MANUAL}, INT_MIN, INT_MAX, V|D, "flags2"},
#if FF_API_MOTION_EST
{"me_method", "set motion estimation method", OFFSET(me_method), AV_OPT_TYPE_INT, {.i64 = ME_EPZS }, INT_MIN, INT_MAX, V|E, "me_method"},
{"zero", "zero motion estimation (fastest)", 0, AV_OPT_TYPE_CONST, {.i64 = ME_ZERO }, INT_MIN, INT_MAX, V|E, "me_method" },
{"full", "full motion estimation (slowest)", 0, AV_OPT_TYPE_CONST, {.i64 = ME_FULL }, INT_MIN, INT_MAX, V|E, "me_method" },
{"epzs", "EPZS motion estimation", 0, AV_OPT_TYPE_CONST, {.i64 = ME_EPZS }, INT_MIN, INT_MAX, V|E, "me_method" },
{"esa", "esa motion estimation (alias for full)", 0, AV_OPT_TYPE_CONST, {.i64 = ME_FULL }, INT_MIN, INT_MAX, V|E, "me_method" },
{"tesa", "tesa motion estimation", 0, AV_OPT_TYPE_CONST, {.i64 = ME_TESA }, INT_MIN, INT_MAX, V|E, "me_method" },
{"dia", "diamond motion estimation (alias for EPZS)", 0, AV_OPT_TYPE_CONST, {.i64 = ME_EPZS }, INT_MIN, INT_MAX, V|E, "me_method" },
{"log", "log motion estimation", 0, AV_OPT_TYPE_CONST, {.i64 = ME_LOG }, INT_MIN, INT_MAX, V|E, "me_method" },
{"phods", "phods motion estimation", 0, AV_OPT_TYPE_CONST, {.i64 = ME_PHODS }, INT_MIN, INT_MAX, V|E, "me_method" },
{"x1", "X1 motion estimation", 0, AV_OPT_TYPE_CONST, {.i64 = ME_X1 }, INT_MIN, INT_MAX, V|E, "me_method" },
{"hex", "hex motion estimation", 0, AV_OPT_TYPE_CONST, {.i64 = ME_HEX }, INT_MIN, INT_MAX, V|E, "me_method" },
{"umh", "umh motion estimation", 0, AV_OPT_TYPE_CONST, {.i64 = ME_UMH }, INT_MIN, INT_MAX, V|E, "me_method" },
{"iter", "iter motion estimation", 0, AV_OPT_TYPE_CONST, {.i64 = ME_ITER }, INT_MIN, INT_MAX, V|E, "me_method" },
#endif
{"time_base", NULL, OFFSET(time_base), AV_OPT_TYPE_RATIONAL, {.dbl = 0}, INT_MIN, INT_MAX},
{"g", "set the group of picture (GOP) size", OFFSET(gop_size), AV_OPT_TYPE_INT, {.i64 = 12 }, INT_MIN, INT_MAX, V|E},
{"ar", "set audio sampling rate (in Hz)", OFFSET(sample_rate), AV_OPT_TYPE_INT, {.i64 = DEFAULT }, 0, INT_MAX, A|D|E},
{"ac", "set number of audio channels", OFFSET(channels), AV_OPT_TYPE_INT, {.i64 = DEFAULT }, 0, INT_MAX, A|D|E},
{"cutoff", "set cutoff bandwidth", OFFSET(cutoff), AV_OPT_TYPE_INT, {.i64 = DEFAULT }, INT_MIN, INT_MAX, A|E},
{"frame_size", NULL, OFFSET(frame_size), AV_OPT_TYPE_INT, {.i64 = DEFAULT }, INT_MIN, INT_MAX, A|E},
{"frame_number", NULL, OFFSET(frame_number), AV_OPT_TYPE_INT, {.i64 = DEFAULT }, INT_MIN, INT_MAX},
{"delay", NULL, OFFSET(delay), AV_OPT_TYPE_INT, {.i64 = DEFAULT }, INT_MIN, INT_MAX},
{"qcomp", "video quantizer scale compression (VBR). Constant of ratecontrol equation. "
          "Recommended range for default rc_eq: 0.0-1.0",
          OFFSET(qcompress), AV_OPT_TYPE_FLOAT, {.dbl = 0.5 }, -FLT_MAX, FLT_MAX, V|E},
{"qblur", "video quantizer scale blur (VBR)", OFFSET(qblur), AV_OPT_TYPE_FLOAT, {.dbl = 0.5 }, -1, FLT_MAX, V|E},
{"qmin", "minimum video quantizer scale (VBR)", OFFSET(qmin), AV_OPT_TYPE_INT, {.i64 = 2 }, -1, 69, V|E},
{"qmax", "maximum video quantizer scale (VBR)", OFFSET(qmax), AV_OPT_TYPE_INT, {.i64 = 31 }, -1, 1024, V|E},
{"qdiff", "maximum difference between the quantizer scales (VBR)", OFFSET(max_qdiff), AV_OPT_TYPE_INT, {.i64 = 3 }, INT_MIN, INT_MAX, V|E},
{"bf", "set maximum number of B frames between non-B-frames", OFFSET(max_b_frames), AV_OPT_TYPE_INT, {.i64 = DEFAULT }, -1, INT_MAX, V|E},
{"b_qfactor", "QP factor between P- and B-frames", OFFSET(b_quant_factor), AV_OPT_TYPE_FLOAT, {.dbl = 1.25 }, -FLT_MAX, FLT_MAX, V|E},
#if FF_API_RC_STRATEGY
{"rc_strategy", "ratecontrol method", OFFSET(rc_strategy), AV_OPT_TYPE_INT, {.i64 = DEFAULT }, INT_MIN, INT_MAX, V|E},
#endif
#if FF_API_PRIVATE_OPT
{"b_strategy", "strategy to choose between I/P/B-frames", OFFSET(b_frame_strategy), AV_OPT_TYPE_INT, {.i64 = 0 }, INT_MIN, INT_MAX, V|E},
{"ps", "RTP payload size in bytes", OFFSET(rtp_payload_size), AV_OPT_TYPE_INT, {.i64 = DEFAULT }, INT_MIN, INT_MAX, V|E},
#endif
#if FF_API_STAT_BITS
{"mv_bits", NULL, OFFSET(mv_bits), AV_OPT_TYPE_INT, {.i64 = DEFAULT }, INT_MIN, INT_MAX},
{"header_bits", NULL, OFFSET(header_bits), AV_OPT_TYPE_INT, {.i64 = DEFAULT }, INT_MIN, INT_MAX},
{"i_tex_bits", NULL, OFFSET(i_tex_bits), AV_OPT_TYPE_INT, {.i64 = DEFAULT }, INT_MIN, INT_MAX},
{"p_tex_bits", NULL, OFFSET(p_tex_bits), AV_OPT_TYPE_INT, {.i64 = DEFAULT }, INT_MIN, INT_MAX},
{"i_count", NULL, OFFSET(i_count), AV_OPT_TYPE_INT, {.i64 = DEFAULT }, INT_MIN, INT_MAX},
{"p_count", NULL, OFFSET(p_count), AV_OPT_TYPE_INT, {.i64 = DEFAULT }, INT_MIN, INT_MAX},
{"skip_count", NULL, OFFSET(skip_count), AV_OPT_TYPE_INT, {.i64 = DEFAULT }, INT_MIN, INT_MAX},
{"misc_bits", NULL, OFFSET(misc_bits), AV_OPT_TYPE_INT, {.i64 = DEFAULT }, INT_MIN, INT_MAX},
{"frame_bits", NULL, OFFSET(frame_bits), AV_OPT_TYPE_INT, {.i64 = DEFAULT }, INT_MIN, INT_MAX},
#endif
{"codec_tag", NULL, OFFSET(codec_tag), AV_OPT_TYPE_INT, {.i64 = DEFAULT }, INT_MIN, INT_MAX},
{"bug", "work around not autodetected encoder bugs", OFFSET(workaround_bugs), AV_OPT_TYPE_FLAGS, {.i64 = FF_BUG_AUTODETECT }, INT_MIN, INT_MAX, V|D, "bug"},
{"autodetect", NULL, 0, AV_OPT_TYPE_CONST, {.i64 = FF_BUG_AUTODETECT }, INT_MIN, INT_MAX, V|D, "bug"},
#if FF_API_OLD_MSMPEG4
{"old_msmpeg4", "some old lavc-generated MSMPEG4v3 files (no autodetection)", 0, AV_OPT_TYPE_CONST, {.i64 = FF_BUG_OLD_MSMPEG4 }, INT_MIN, INT_MAX, V|D, "bug"},
#endif
{"xvid_ilace", "Xvid interlacing bug (autodetected if FOURCC == XVIX)", 0, AV_OPT_TYPE_CONST, {.i64 = FF_BUG_XVID_ILACE }, INT_MIN, INT_MAX, V|D, "bug"},
{"ump4", "(autodetected if FOURCC == UMP4)", 0, AV_OPT_TYPE_CONST, {.i64 = FF_BUG_UMP4 }, INT_MIN, INT_MAX, V|D, "bug"},
{"no_padding", "padding bug (autodetected)", 0, AV_OPT_TYPE_CONST, {.i64 = FF_BUG_NO_PADDING }, INT_MIN, INT_MAX, V|D, "bug"},
{"amv", NULL, 0, AV_OPT_TYPE_CONST, {.i64 = FF_BUG_AMV }, INT_MIN, INT_MAX, V|D, "bug"},
#if FF_API_AC_VLC
{"ac_vlc", "illegal VLC bug (autodetected per FOURCC)", 0, AV_OPT_TYPE_CONST, {.i64 = FF_BUG_AC_VLC }, INT_MIN, INT_MAX, V|D, "bug"},
#endif
{"qpel_chroma", NULL, 0, AV_OPT_TYPE_CONST, {.i64 = FF_BUG_QPEL_CHROMA }, INT_MIN, INT_MAX, V|D, "bug"},
{"std_qpel", "old standard qpel (autodetected per FOURCC/version)", 0, AV_OPT_TYPE_CONST, {.i64 = FF_BUG_STD_QPEL }, INT_MIN, INT_MAX, V|D, "bug"},
{"qpel_chroma2", NULL, 0, AV_OPT_TYPE_CONST, {.i64 = FF_BUG_QPEL_CHROMA2 }, INT_MIN, INT_MAX, V|D, "bug"},
{"direct_blocksize", "direct-qpel-blocksize bug (autodetected per FOURCC/version)", 0, AV_OPT_TYPE_CONST, {.i64 = FF_BUG_DIRECT_BLOCKSIZE }, INT_MIN, INT_MAX, V|D, "bug"},
{"edge", "edge padding bug (autodetected per FOURCC/version)", 0, AV_OPT_TYPE_CONST, {.i64 = FF_BUG_EDGE }, INT_MIN, INT_MAX, V|D, "bug"},
{"hpel_chroma", NULL, 0, AV_OPT_TYPE_CONST, {.i64 = FF_BUG_HPEL_CHROMA }, INT_MIN, INT_MAX, V|D, "bug"},
{"dc_clip", NULL, 0, AV_OPT_TYPE_CONST, {.i64 = FF_BUG_DC_CLIP }, INT_MIN, INT_MAX, V|D, "bug"},
{"ms", "work around various bugs in Microsoft's broken decoders", 0, AV_OPT_TYPE_CONST, {.i64 = FF_BUG_MS }, INT_MIN, INT_MAX, V|D, "bug"},
{"trunc", "truncated frames", 0, AV_OPT_TYPE_CONST, {.i64 = FF_BUG_TRUNCATED}, INT_MIN, INT_MAX, V|D, "bug"},
{"strict", "how strictly to follow the standards", OFFSET(strict_std_compliance), AV_OPT_TYPE_INT, {.i64 = DEFAULT }, INT_MIN, INT_MAX, A|V|D|E, "strict"},
{"very", "strictly conform to a older more strict version of the spec or reference software", 0, AV_OPT_TYPE_CONST, {.i64 = FF_COMPLIANCE_VERY_STRICT }, INT_MIN, INT_MAX, V|D|E, "strict"},
{"strict", "strictly conform to all the things in the spec no matter what the consequences", 0, AV_OPT_TYPE_CONST, {.i64 = FF_COMPLIANCE_STRICT }, INT_MIN, INT_MAX, V|D|E, "strict"},
{"normal", NULL, 0, AV_OPT_TYPE_CONST, {.i64 = FF_COMPLIANCE_NORMAL }, INT_MIN, INT_MAX, V|D|E, "strict"},
{"unofficial", "allow unofficial extensions", 0, AV_OPT_TYPE_CONST, {.i64 = FF_COMPLIANCE_UNOFFICIAL }, INT_MIN, INT_MAX, V|D|E, "strict"},
{"experimental", "allow non-standardized experimental things", 0, AV_OPT_TYPE_CONST, {.i64 = FF_COMPLIANCE_EXPERIMENTAL }, INT_MIN, INT_MAX, V|D|E, "strict"},
{"b_qoffset", "QP offset between P- and B-frames", OFFSET(b_quant_offset), AV_OPT_TYPE_FLOAT, {.dbl = 1.25 }, -FLT_MAX, FLT_MAX, V|E},
{"err_detect", "set error detection flags", OFFSET(err_recognition), AV_OPT_TYPE_FLAGS, {.i64 = 0 }, INT_MIN, INT_MAX, A|V|D, "err_detect"},
{"crccheck", "verify embedded CRCs", 0, AV_OPT_TYPE_CONST, {.i64 = AV_EF_CRCCHECK }, INT_MIN, INT_MAX, A|V|D, "err_detect"},
{"bitstream", "detect bitstream specification deviations", 0, AV_OPT_TYPE_CONST, {.i64 = AV_EF_BITSTREAM }, INT_MIN, INT_MAX, A|V|D, "err_detect"},
{"buffer", "detect improper bitstream length", 0, AV_OPT_TYPE_CONST, {.i64 = AV_EF_BUFFER }, INT_MIN, INT_MAX, A|V|D, "err_detect"},
{"explode", "abort decoding on minor error detection", 0, AV_OPT_TYPE_CONST, {.i64 = AV_EF_EXPLODE }, INT_MIN, INT_MAX, A|V|D, "err_detect"},
{"ignore_err", "ignore errors", 0, AV_OPT_TYPE_CONST, {.i64 = AV_EF_IGNORE_ERR }, INT_MIN, INT_MAX, A|V|D, "err_detect"},
{"careful",    "consider things that violate the spec, are fast to check and have not been seen in the wild as errors", 0, AV_OPT_TYPE_CONST, {.i64 = AV_EF_CAREFUL }, INT_MIN, INT_MAX, A|V|D, "err_detect"},
{"compliant",  "consider all spec non compliancies as errors", 0, AV_OPT_TYPE_CONST, {.i64 = AV_EF_COMPLIANT }, INT_MIN, INT_MAX, A|V|D, "err_detect"},
{"aggressive", "consider things that a sane encoder should not do as an error", 0, AV_OPT_TYPE_CONST, {.i64 = AV_EF_AGGRESSIVE }, INT_MIN, INT_MAX, A|V|D, "err_detect"},
{"has_b_frames", NULL, OFFSET(has_b_frames), AV_OPT_TYPE_INT, {.i64 = DEFAULT }, INT_MIN, INT_MAX},
{"block_align", NULL, OFFSET(block_align), AV_OPT_TYPE_INT, {.i64 = DEFAULT }, INT_MIN, INT_MAX},
#if FF_API_PRIVATE_OPT
{"mpeg_quant", "use MPEG quantizers instead of H.263", OFFSET(mpeg_quant), AV_OPT_TYPE_INT, {.i64 = DEFAULT }, INT_MIN, INT_MAX, V|E},
#endif
#if FF_API_MPV_OPT
{"qsquish", "deprecated, use encoder private options instead", OFFSET(rc_qsquish), AV_OPT_TYPE_FLOAT, {.dbl = DEFAULT }, 0, 99, V|E},
{"rc_qmod_amp",  "deprecated, use encoder private options instead", OFFSET(rc_qmod_amp), AV_OPT_TYPE_FLOAT, {.dbl = DEFAULT }, -FLT_MAX, FLT_MAX, V|E},
{"rc_qmod_freq", "deprecated, use encoder private options instead", OFFSET(rc_qmod_freq), AV_OPT_TYPE_INT, {.i64 = DEFAULT }, INT_MIN, INT_MAX, V|E},
#endif
{"rc_override_count", NULL, OFFSET(rc_override_count), AV_OPT_TYPE_INT, {.i64 = DEFAULT }, INT_MIN, INT_MAX},
#if FF_API_MPV_OPT
{"rc_eq", "deprecated, use encoder private options instead", OFFSET(rc_eq), AV_OPT_TYPE_STRING, {.str = NULL}, CHAR_MIN, CHAR_MAX, V|E},
#endif
{"maxrate", "maximum bitrate (in bits/s). Used for VBV together with bufsize.", OFFSET(rc_max_rate), AV_OPT_TYPE_INT64, {.i64 = DEFAULT }, 0, INT_MAX, V|A|E},
{"minrate", "minimum bitrate (in bits/s). Most useful in setting up a CBR encode. It is of little use otherwise.",
            OFFSET(rc_min_rate), AV_OPT_TYPE_INT64, {.i64 = DEFAULT }, INT_MIN, INT_MAX, V|A|E},
{"bufsize", "set ratecontrol buffer size (in bits)", OFFSET(rc_buffer_size), AV_OPT_TYPE_INT, {.i64 = DEFAULT }, INT_MIN, INT_MAX, A|V|E},
#if FF_API_MPV_OPT
{"rc_buf_aggressivity", "deprecated, use encoder private options instead", OFFSET(rc_buffer_aggressivity), AV_OPT_TYPE_FLOAT, {.dbl = 1.0 }, -FLT_MAX, FLT_MAX, V|E},
#endif
{"i_qfactor", "QP factor between P- and I-frames", OFFSET(i_quant_factor), AV_OPT_TYPE_FLOAT, {.dbl = -0.8 }, -FLT_MAX, FLT_MAX, V|E},
{"i_qoffset", "QP offset between P- and I-frames", OFFSET(i_quant_offset), AV_OPT_TYPE_FLOAT, {.dbl = 0.0 }, -FLT_MAX, FLT_MAX, V|E},
#if FF_API_MPV_OPT
{"rc_init_cplx", "deprecated, use encoder private options instead", OFFSET(rc_initial_cplx), AV_OPT_TYPE_FLOAT, {.dbl = DEFAULT }, -FLT_MAX, FLT_MAX, V|E},
#endif
{"dct", "DCT algorithm", OFFSET(dct_algo), AV_OPT_TYPE_INT, {.i64 = DEFAULT }, 0, INT_MAX, V|E, "dct"},
{"auto", "autoselect a good one", 0, AV_OPT_TYPE_CONST, {.i64 = FF_DCT_AUTO }, INT_MIN, INT_MAX, V|E, "dct"},
{"fastint", "fast integer", 0, AV_OPT_TYPE_CONST, {.i64 = FF_DCT_FASTINT }, INT_MIN, INT_MAX, V|E, "dct"},
{"int", "accurate integer", 0, AV_OPT_TYPE_CONST, {.i64 = FF_DCT_INT }, INT_MIN, INT_MAX, V|E, "dct"},
{"mmx", NULL, 0, AV_OPT_TYPE_CONST, {.i64 = FF_DCT_MMX }, INT_MIN, INT_MAX, V|E, "dct"},
{"altivec", NULL, 0, AV_OPT_TYPE_CONST, {.i64 = FF_DCT_ALTIVEC }, INT_MIN, INT_MAX, V|E, "dct"},
{"faan", "floating point AAN DCT", 0, AV_OPT_TYPE_CONST, {.i64 = FF_DCT_FAAN }, INT_MIN, INT_MAX, V|E, "dct"},
{"lumi_mask", "compresses bright areas stronger than medium ones", OFFSET(lumi_masking), AV_OPT_TYPE_FLOAT, {.dbl = 0 }, -FLT_MAX, FLT_MAX, V|E},
{"tcplx_mask", "temporal complexity masking", OFFSET(temporal_cplx_masking), AV_OPT_TYPE_FLOAT, {.dbl = 0 }, -FLT_MAX, FLT_MAX, V|E},
{"scplx_mask", "spatial complexity masking", OFFSET(spatial_cplx_masking), AV_OPT_TYPE_FLOAT, {.dbl = 0 }, -FLT_MAX, FLT_MAX, V|E},
{"p_mask", "inter masking", OFFSET(p_masking), AV_OPT_TYPE_FLOAT, {.dbl = 0 }, -FLT_MAX, FLT_MAX, V|E},
{"dark_mask", "compresses dark areas stronger than medium ones", OFFSET(dark_masking), AV_OPT_TYPE_FLOAT, {.dbl = 0 }, -FLT_MAX, FLT_MAX, V|E},
{"idct", "select IDCT implementation", OFFSET(idct_algo), AV_OPT_TYPE_INT, {.i64 = DEFAULT }, 0, INT_MAX, V|E|D, "idct"},
{"auto", NULL, 0, AV_OPT_TYPE_CONST, {.i64 = FF_IDCT_AUTO }, INT_MIN, INT_MAX, V|E|D, "idct"},
{"int", NULL, 0, AV_OPT_TYPE_CONST, {.i64 = FF_IDCT_INT }, INT_MIN, INT_MAX, V|E|D, "idct"},
{"simple", NULL, 0, AV_OPT_TYPE_CONST, {.i64 = FF_IDCT_SIMPLE }, INT_MIN, INT_MAX, V|E|D, "idct"},
{"simplemmx", NULL, 0, AV_OPT_TYPE_CONST, {.i64 = FF_IDCT_SIMPLEMMX }, INT_MIN, INT_MAX, V|E|D, "idct"},
{"arm", NULL, 0, AV_OPT_TYPE_CONST, {.i64 = FF_IDCT_ARM }, INT_MIN, INT_MAX, V|E|D, "idct"},
{"altivec", NULL, 0, AV_OPT_TYPE_CONST, {.i64 = FF_IDCT_ALTIVEC }, INT_MIN, INT_MAX, V|E|D, "idct"},
#if FF_API_ARCH_SH4
{"sh4", NULL, 0, AV_OPT_TYPE_CONST, {.i64 = FF_IDCT_SH4 }, INT_MIN, INT_MAX, V|E|D, "idct"},
#endif
{"simplearm", NULL, 0, AV_OPT_TYPE_CONST, {.i64 = FF_IDCT_SIMPLEARM }, INT_MIN, INT_MAX, V|E|D, "idct"},
{"simplearmv5te", NULL, 0, AV_OPT_TYPE_CONST, {.i64 = FF_IDCT_SIMPLEARMV5TE }, INT_MIN, INT_MAX, V|E|D, "idct"},
{"simplearmv6", NULL, 0, AV_OPT_TYPE_CONST, {.i64 = FF_IDCT_SIMPLEARMV6 }, INT_MIN, INT_MAX, V|E|D, "idct"},
{"simpleneon", NULL, 0, AV_OPT_TYPE_CONST, {.i64 = FF_IDCT_SIMPLENEON }, INT_MIN, INT_MAX, V|E|D, "idct"},
#if FF_API_ARCH_ALPHA
{"simplealpha", NULL, 0, AV_OPT_TYPE_CONST, {.i64 = FF_IDCT_SIMPLEALPHA }, INT_MIN, INT_MAX, V|E|D, "idct"},
#endif
#if FF_API_UNUSED_MEMBERS
{"ipp", NULL, 0, AV_OPT_TYPE_CONST, {.i64 = FF_IDCT_IPP }, INT_MIN, INT_MAX, V|E|D, "idct"},
#endif /* FF_API_UNUSED_MEMBERS */
{"xvid", NULL, 0, AV_OPT_TYPE_CONST, {.i64 = FF_IDCT_XVID }, INT_MIN, INT_MAX, V|E|D, "idct"},
{"xvidmmx", "deprecated, for compatibility only", 0, AV_OPT_TYPE_CONST, {.i64 = FF_IDCT_XVID }, INT_MIN, INT_MAX, V|E|D, "idct"},
{"faani", "floating point AAN IDCT", 0, AV_OPT_TYPE_CONST, {.i64 = FF_IDCT_FAAN }, INT_MIN, INT_MAX, V|D|E, "idct"},
{"simpleauto", NULL, 0, AV_OPT_TYPE_CONST, {.i64 = FF_IDCT_SIMPLEAUTO }, INT_MIN, INT_MAX, V|E|D, "idct"},
{"slice_count", NULL, OFFSET(slice_count), AV_OPT_TYPE_INT, {.i64 = DEFAULT }, INT_MIN, INT_MAX},
{"ec", "set error concealment strategy", OFFSET(error_concealment), AV_OPT_TYPE_FLAGS, {.i64 = 3 }, INT_MIN, INT_MAX, V|D, "ec"},
{"guess_mvs", "iterative motion vector (MV) search (slow)", 0, AV_OPT_TYPE_CONST, {.i64 = FF_EC_GUESS_MVS }, INT_MIN, INT_MAX, V|D, "ec"},
{"deblock", "use strong deblock filter for damaged MBs", 0, AV_OPT_TYPE_CONST, {.i64 = FF_EC_DEBLOCK }, INT_MIN, INT_MAX, V|D, "ec"},
{"favor_inter", "favor predicting from the previous frame", 0, AV_OPT_TYPE_CONST, {.i64 = FF_EC_FAVOR_INTER }, INT_MIN, INT_MAX, V|D, "ec"},
{"bits_per_coded_sample", NULL, OFFSET(bits_per_coded_sample), AV_OPT_TYPE_INT, {.i64 = DEFAULT }, INT_MIN, INT_MAX},
#if FF_API_PRIVATE_OPT
{"pred", "prediction method", OFFSET(prediction_method), AV_OPT_TYPE_INT, {.i64 = DEFAULT }, INT_MIN, INT_MAX, V|E, "pred"},
{"left", NULL, 0, AV_OPT_TYPE_CONST, {.i64 = FF_PRED_LEFT }, INT_MIN, INT_MAX, V|E, "pred"},
{"plane", NULL, 0, AV_OPT_TYPE_CONST, {.i64 = FF_PRED_PLANE }, INT_MIN, INT_MAX, V|E, "pred"},
{"median", NULL, 0, AV_OPT_TYPE_CONST, {.i64 = FF_PRED_MEDIAN }, INT_MIN, INT_MAX, V|E, "pred"},
#endif
{"aspect", "sample aspect ratio", OFFSET(sample_aspect_ratio), AV_OPT_TYPE_RATIONAL, {.dbl = 0}, 0, 10, V|E},
{"debug", "print specific debug info", OFFSET(debug), AV_OPT_TYPE_FLAGS, {.i64 = DEFAULT }, 0, INT_MAX, V|A|S|E|D, "debug"},
{"pict", "picture info", 0, AV_OPT_TYPE_CONST, {.i64 = FF_DEBUG_PICT_INFO }, INT_MIN, INT_MAX, V|D, "debug"},
{"rc", "rate control", 0, AV_OPT_TYPE_CONST, {.i64 = FF_DEBUG_RC }, INT_MIN, INT_MAX, V|E, "debug"},
{"bitstream", NULL, 0, AV_OPT_TYPE_CONST, {.i64 = FF_DEBUG_BITSTREAM }, INT_MIN, INT_MAX, V|D, "debug"},
{"mb_type", "macroblock (MB) type", 0, AV_OPT_TYPE_CONST, {.i64 = FF_DEBUG_MB_TYPE }, INT_MIN, INT_MAX, V|D, "debug"},
{"qp", "per-block quantization parameter (QP)", 0, AV_OPT_TYPE_CONST, {.i64 = FF_DEBUG_QP }, INT_MIN, INT_MAX, V|D, "debug"},
#if FF_API_DEBUG_MV
{"mv", "motion vector", 0, AV_OPT_TYPE_CONST, {.i64 = FF_DEBUG_MV }, INT_MIN, INT_MAX, V|D, "debug"},
#endif
{"dct_coeff", NULL, 0, AV_OPT_TYPE_CONST, {.i64 = FF_DEBUG_DCT_COEFF }, INT_MIN, INT_MAX, V|D, "debug"},
{"green_metadata", NULL, 0, AV_OPT_TYPE_CONST, {.i64 = FF_DEBUG_GREEN_MD }, INT_MIN, INT_MAX, V|D, "debug"},
{"skip", NULL, 0, AV_OPT_TYPE_CONST, {.i64 = FF_DEBUG_SKIP }, INT_MIN, INT_MAX, V|D, "debug"},
{"startcode", NULL, 0, AV_OPT_TYPE_CONST, {.i64 = FF_DEBUG_STARTCODE }, INT_MIN, INT_MAX, V|D, "debug"},
#if FF_API_UNUSED_MEMBERS
{"pts", NULL, 0, AV_OPT_TYPE_CONST, {.i64 = FF_DEBUG_PTS }, INT_MIN, INT_MAX, V|D, "debug"},
#endif /* FF_API_UNUSED_MEMBERS */
{"er", "error recognition", 0, AV_OPT_TYPE_CONST, {.i64 = FF_DEBUG_ER }, INT_MIN, INT_MAX, V|D, "debug"},
{"mmco", "memory management control operations (H.264)", 0, AV_OPT_TYPE_CONST, {.i64 = FF_DEBUG_MMCO }, INT_MIN, INT_MAX, V|D, "debug"},
{"bugs", NULL, 0, AV_OPT_TYPE_CONST, {.i64 = FF_DEBUG_BUGS }, INT_MIN, INT_MAX, V|D, "debug"},
{"vis_qp", "visualize quantization parameter (QP), lower QP are tinted greener", 0, AV_OPT_TYPE_CONST, {.i64 = FF_DEBUG_VIS_QP }, INT_MIN, INT_MAX, V|D, "debug"},
{"vis_mb_type", "visualize block types", 0, AV_OPT_TYPE_CONST, {.i64 = FF_DEBUG_VIS_MB_TYPE }, INT_MIN, INT_MAX, V|D, "debug"},
{"buffers", "picture buffer allocations", 0, AV_OPT_TYPE_CONST, {.i64 = FF_DEBUG_BUFFERS }, INT_MIN, INT_MAX, V|D, "debug"},
{"thread_ops", "threading operations", 0, AV_OPT_TYPE_CONST, {.i64 = FF_DEBUG_THREADS }, INT_MIN, INT_MAX, V|A|D, "debug"},
{"nomc", "skip motion compensation", 0, AV_OPT_TYPE_CONST, {.i64 = FF_DEBUG_NOMC }, INT_MIN, INT_MAX, V|A|D, "debug"},
#if FF_API_VISMV
{"vismv", "visualize motion vectors (MVs) (deprecated)", OFFSET(debug_mv), AV_OPT_TYPE_FLAGS, {.i64 = DEFAULT }, 0, INT_MAX, V|D, "debug_mv"},
{"pf", "forward predicted MVs of P-frames", 0, AV_OPT_TYPE_CONST, {.i64 = FF_DEBUG_VIS_MV_P_FOR }, INT_MIN, INT_MAX, V|D, "debug_mv"},
{"bf", "forward predicted MVs of B-frames", 0, AV_OPT_TYPE_CONST, {.i64 = FF_DEBUG_VIS_MV_B_FOR }, INT_MIN, INT_MAX, V|D, "debug_mv"},
{"bb", "backward predicted MVs of B-frames", 0, AV_OPT_TYPE_CONST, {.i64 = FF_DEBUG_VIS_MV_B_BACK }, INT_MIN, INT_MAX, V|D, "debug_mv"},
#endif
{"cmp", "full-pel ME compare function", OFFSET(me_cmp), AV_OPT_TYPE_INT, {.i64 = DEFAULT }, INT_MIN, INT_MAX, V|E, "cmp_func"},
{"subcmp", "sub-pel ME compare function", OFFSET(me_sub_cmp), AV_OPT_TYPE_INT, {.i64 = DEFAULT }, INT_MIN, INT_MAX, V|E, "cmp_func"},
{"mbcmp", "macroblock compare function", OFFSET(mb_cmp), AV_OPT_TYPE_INT, {.i64 = DEFAULT }, INT_MIN, INT_MAX, V|E, "cmp_func"},
{"ildctcmp", "interlaced DCT compare function", OFFSET(ildct_cmp), AV_OPT_TYPE_INT, {.i64 = FF_CMP_VSAD }, INT_MIN, INT_MAX, V|E, "cmp_func"},
{"dia_size", "diamond type & size for motion estimation", OFFSET(dia_size), AV_OPT_TYPE_INT, {.i64 = DEFAULT }, INT_MIN, INT_MAX, V|E},
{"last_pred", "amount of motion predictors from the previous frame", OFFSET(last_predictor_count), AV_OPT_TYPE_INT, {.i64 = DEFAULT }, INT_MIN, INT_MAX, V|E},
{"preme", "pre motion estimation", OFFSET(pre_me), AV_OPT_TYPE_INT, {.i64 = DEFAULT }, INT_MIN, INT_MAX, V|E},
{"precmp", "pre motion estimation compare function", OFFSET(me_pre_cmp), AV_OPT_TYPE_INT, {.i64 = DEFAULT }, INT_MIN, INT_MAX, V|E, "cmp_func"},
{"sad", "sum of absolute differences, fast", 0, AV_OPT_TYPE_CONST, {.i64 = FF_CMP_SAD }, INT_MIN, INT_MAX, V|E, "cmp_func"},
{"sse", "sum of squared errors", 0, AV_OPT_TYPE_CONST, {.i64 = FF_CMP_SSE }, INT_MIN, INT_MAX, V|E, "cmp_func"},
{"satd", "sum of absolute Hadamard transformed differences", 0, AV_OPT_TYPE_CONST, {.i64 = FF_CMP_SATD }, INT_MIN, INT_MAX, V|E, "cmp_func"},
{"dct", "sum of absolute DCT transformed differences", 0, AV_OPT_TYPE_CONST, {.i64 = FF_CMP_DCT }, INT_MIN, INT_MAX, V|E, "cmp_func"},
{"psnr", "sum of squared quantization errors (avoid, low quality)", 0, AV_OPT_TYPE_CONST, {.i64 = FF_CMP_PSNR }, INT_MIN, INT_MAX, V|E, "cmp_func"},
{"bit", "number of bits needed for the block", 0, AV_OPT_TYPE_CONST, {.i64 = FF_CMP_BIT }, INT_MIN, INT_MAX, V|E, "cmp_func"},
{"rd", "rate distortion optimal, slow", 0, AV_OPT_TYPE_CONST, {.i64 = FF_CMP_RD }, INT_MIN, INT_MAX, V|E, "cmp_func"},
{"zero", "0", 0, AV_OPT_TYPE_CONST, {.i64 = FF_CMP_ZERO }, INT_MIN, INT_MAX, V|E, "cmp_func"},
{"vsad", "sum of absolute vertical differences", 0, AV_OPT_TYPE_CONST, {.i64 = FF_CMP_VSAD }, INT_MIN, INT_MAX, V|E, "cmp_func"},
{"vsse", "sum of squared vertical differences", 0, AV_OPT_TYPE_CONST, {.i64 = FF_CMP_VSSE }, INT_MIN, INT_MAX, V|E, "cmp_func"},
{"nsse", "noise preserving sum of squared differences", 0, AV_OPT_TYPE_CONST, {.i64 = FF_CMP_NSSE }, INT_MIN, INT_MAX, V|E, "cmp_func"},
#if CONFIG_SNOW_ENCODER
{"w53", "5/3 wavelet, only used in snow", 0, AV_OPT_TYPE_CONST, {.i64 = FF_CMP_W53 }, INT_MIN, INT_MAX, V|E, "cmp_func"},
{"w97", "9/7 wavelet, only used in snow", 0, AV_OPT_TYPE_CONST, {.i64 = FF_CMP_W97 }, INT_MIN, INT_MAX, V|E, "cmp_func"},
#endif
{"dctmax", NULL, 0, AV_OPT_TYPE_CONST, {.i64 = FF_CMP_DCTMAX }, INT_MIN, INT_MAX, V|E, "cmp_func"},
{"chroma", NULL, 0, AV_OPT_TYPE_CONST, {.i64 = FF_CMP_CHROMA }, INT_MIN, INT_MAX, V|E, "cmp_func"},
{"pre_dia_size", "diamond type & size for motion estimation pre-pass", OFFSET(pre_dia_size), AV_OPT_TYPE_INT, {.i64 = DEFAULT }, INT_MIN, INT_MAX, V|E},
{"subq", "sub-pel motion estimation quality", OFFSET(me_subpel_quality), AV_OPT_TYPE_INT, {.i64 = 8 }, INT_MIN, INT_MAX, V|E},
#if FF_API_AFD
{"dtg_active_format", NULL, OFFSET(dtg_active_format), AV_OPT_TYPE_INT, {.i64 = DEFAULT }, INT_MIN, INT_MAX},
#endif
{"me_range", "limit motion vectors range (1023 for DivX player)", OFFSET(me_range), AV_OPT_TYPE_INT, {.i64 = DEFAULT }, INT_MIN, INT_MAX, V|E},
#if FF_API_QUANT_BIAS
{"ibias", "intra quant bias", OFFSET(intra_quant_bias), AV_OPT_TYPE_INT, {.i64 = FF_DEFAULT_QUANT_BIAS }, INT_MIN, INT_MAX, V|E},
{"pbias", "inter quant bias", OFFSET(inter_quant_bias), AV_OPT_TYPE_INT, {.i64 = FF_DEFAULT_QUANT_BIAS }, INT_MIN, INT_MAX, V|E},
#endif
{"global_quality", NULL, OFFSET(global_quality), AV_OPT_TYPE_INT, {.i64 = DEFAULT }, INT_MIN, INT_MAX, V|A|E},
#if FF_API_CODER_TYPE
{"coder", NULL, OFFSET(coder_type), AV_OPT_TYPE_INT, {.i64 = DEFAULT }, INT_MIN, INT_MAX, V|E, "coder"},
{"vlc", "variable length coder / Huffman coder", 0, AV_OPT_TYPE_CONST, {.i64 = FF_CODER_TYPE_VLC }, INT_MIN, INT_MAX, V|E, "coder"},
{"ac", "arithmetic coder", 0, AV_OPT_TYPE_CONST, {.i64 = FF_CODER_TYPE_AC }, INT_MIN, INT_MAX, V|E, "coder"},
{"raw", "raw (no encoding)", 0, AV_OPT_TYPE_CONST, {.i64 = FF_CODER_TYPE_RAW }, INT_MIN, INT_MAX, V|E, "coder"},
{"rle", "run-length coder", 0, AV_OPT_TYPE_CONST, {.i64 = FF_CODER_TYPE_RLE }, INT_MIN, INT_MAX, V|E, "coder"},
#if FF_API_UNUSED_MEMBERS
{"deflate", "deflate-based coder", 0, AV_OPT_TYPE_CONST, {.i64 = FF_CODER_TYPE_DEFLATE }, INT_MIN, INT_MAX, V|E, "coder"},
#endif /* FF_API_UNUSED_MEMBERS */
#endif /* FF_API_CODER_TYPE */
#if FF_API_PRIVATE_OPT
{"context", "context model", OFFSET(context_model), AV_OPT_TYPE_INT, {.i64 = DEFAULT }, INT_MIN, INT_MAX, V|E},
#endif
{"slice_flags", NULL, OFFSET(slice_flags), AV_OPT_TYPE_INT, {.i64 = DEFAULT }, INT_MIN, INT_MAX},
#if FF_API_XVMC
{"xvmc_acceleration", NULL, OFFSET(xvmc_acceleration), AV_OPT_TYPE_INT, {.i64 = DEFAULT }, INT_MIN, INT_MAX},
#endif /* FF_API_XVMC */
{"mbd", "macroblock decision algorithm (high quality mode)", OFFSET(mb_decision), AV_OPT_TYPE_INT, {.i64 = DEFAULT }, 0, 2, V|E, "mbd"},
{"simple", "use mbcmp", 0, AV_OPT_TYPE_CONST, {.i64 = FF_MB_DECISION_SIMPLE }, INT_MIN, INT_MAX, V|E, "mbd"},
{"bits", "use fewest bits", 0, AV_OPT_TYPE_CONST, {.i64 = FF_MB_DECISION_BITS }, INT_MIN, INT_MAX, V|E, "mbd"},
{"rd", "use best rate distortion", 0, AV_OPT_TYPE_CONST, {.i64 = FF_MB_DECISION_RD }, INT_MIN, INT_MAX, V|E, "mbd"},
#if FF_API_STREAM_CODEC_TAG
{"stream_codec_tag", NULL, OFFSET(stream_codec_tag), AV_OPT_TYPE_INT, {.i64 = DEFAULT }, INT_MIN, INT_MAX},
#endif
#if FF_API_PRIVATE_OPT
{"sc_threshold", "scene change threshold", OFFSET(scenechange_threshold), AV_OPT_TYPE_INT, {.i64 = DEFAULT }, INT_MIN, INT_MAX, V|E},
#endif
#if FF_API_MPV_OPT
{"lmin", "deprecated, use encoder private options instead", OFFSET(lmin), AV_OPT_TYPE_INT, {.i64 =  0 }, 0, INT_MAX, V|E},
{"lmax", "deprecated, use encoder private options instead", OFFSET(lmax), AV_OPT_TYPE_INT, {.i64 =  0 }, 0, INT_MAX, V|E},
#endif
#if FF_API_PRIVATE_OPT
{"nr", "noise reduction", OFFSET(noise_reduction), AV_OPT_TYPE_INT, {.i64 = DEFAULT }, INT_MIN, INT_MAX, V|E},
#endif
{"rc_init_occupancy", "number of bits which should be loaded into the rc buffer before decoding starts", OFFSET(rc_initial_buffer_occupancy), AV_OPT_TYPE_INT, {.i64 = DEFAULT }, INT_MIN, INT_MAX, V|E},
{"flags2", NULL, OFFSET(flags2), AV_OPT_TYPE_FLAGS, {.i64 = DEFAULT}, 0, UINT_MAX, V|A|E|D, "flags2"},
#if FF_API_ERROR_RATE
{"error", NULL, OFFSET(error_rate), AV_OPT_TYPE_INT, {.i64 = DEFAULT }, INT_MIN, INT_MAX, V|E},
#endif
{"threads", "set the number of threads", OFFSET(thread_count), AV_OPT_TYPE_INT, {.i64 = 1 }, 0, INT_MAX, V|A|E|D, "threads"},
{"auto", "autodetect a suitable number of threads to use", 0, AV_OPT_TYPE_CONST, {.i64 = 0 }, INT_MIN, INT_MAX, V|E|D, "threads"},
#if FF_API_MPV_OPT
{"me_threshold", "motion estimation threshold", OFFSET(me_threshold), AV_OPT_TYPE_INT, {.i64 = DEFAULT }, INT_MIN, INT_MAX, V|E},
{"mb_threshold", "macroblock threshold", OFFSET(mb_threshold), AV_OPT_TYPE_INT, {.i64 = DEFAULT }, INT_MIN, INT_MAX, V|E},
#endif
{"dc", "intra_dc_precision", OFFSET(intra_dc_precision), AV_OPT_TYPE_INT, {.i64 = 0 }, -8, 16, V|E},
{"nssew", "nsse weight", OFFSET(nsse_weight), AV_OPT_TYPE_INT, {.i64 = 8 }, INT_MIN, INT_MAX, V|E},
{"skip_top", "number of macroblock rows at the top which are skipped", OFFSET(skip_top), AV_OPT_TYPE_INT, {.i64 = DEFAULT }, INT_MIN, INT_MAX, V|D},
{"skip_bottom", "number of macroblock rows at the bottom which are skipped", OFFSET(skip_bottom), AV_OPT_TYPE_INT, {.i64 = DEFAULT }, INT_MIN, INT_MAX, V|D},
{"profile", NULL, OFFSET(profile), AV_OPT_TYPE_INT, {.i64 = FF_PROFILE_UNKNOWN }, INT_MIN, INT_MAX, V|A|E, "profile"},
{"unknown", NULL, 0, AV_OPT_TYPE_CONST, {.i64 = FF_PROFILE_UNKNOWN }, INT_MIN, INT_MAX, V|A|E, "profile"},
{"aac_main", NULL, 0, AV_OPT_TYPE_CONST, {.i64 = FF_PROFILE_AAC_MAIN }, INT_MIN, INT_MAX, A|E, "profile"},
{"aac_low", NULL, 0, AV_OPT_TYPE_CONST, {.i64 = FF_PROFILE_AAC_LOW }, INT_MIN, INT_MAX, A|E, "profile"},
{"aac_ssr", NULL, 0, AV_OPT_TYPE_CONST, {.i64 = FF_PROFILE_AAC_SSR }, INT_MIN, INT_MAX, A|E, "profile"},
{"aac_ltp", NULL, 0, AV_OPT_TYPE_CONST, {.i64 = FF_PROFILE_AAC_LTP }, INT_MIN, INT_MAX, A|E, "profile"},
{"aac_he", NULL, 0, AV_OPT_TYPE_CONST, {.i64 = FF_PROFILE_AAC_HE }, INT_MIN, INT_MAX, A|E, "profile"},
{"aac_he_v2", NULL, 0, AV_OPT_TYPE_CONST, {.i64 = FF_PROFILE_AAC_HE_V2 }, INT_MIN, INT_MAX, A|E, "profile"},
{"aac_ld", NULL, 0, AV_OPT_TYPE_CONST, {.i64 = FF_PROFILE_AAC_LD }, INT_MIN, INT_MAX, A|E, "profile"},
{"aac_eld", NULL, 0, AV_OPT_TYPE_CONST, {.i64 = FF_PROFILE_AAC_ELD }, INT_MIN, INT_MAX, A|E, "profile"},
{"mpeg2_aac_low", NULL, 0, AV_OPT_TYPE_CONST, {.i64 = FF_PROFILE_MPEG2_AAC_LOW }, INT_MIN, INT_MAX, A|E, "profile"},
{"mpeg2_aac_he", NULL, 0, AV_OPT_TYPE_CONST, {.i64 = FF_PROFILE_MPEG2_AAC_HE }, INT_MIN, INT_MAX, A|E, "profile"},
{"dts", NULL, 0, AV_OPT_TYPE_CONST, {.i64 = FF_PROFILE_DTS }, INT_MIN, INT_MAX, A|E, "profile"},
{"dts_es", NULL, 0, AV_OPT_TYPE_CONST, {.i64 = FF_PROFILE_DTS_ES }, INT_MIN, INT_MAX, A|E, "profile"},
{"dts_96_24", NULL, 0, AV_OPT_TYPE_CONST, {.i64 = FF_PROFILE_DTS_96_24 }, INT_MIN, INT_MAX, A|E, "profile"},
{"dts_hd_hra", NULL, 0, AV_OPT_TYPE_CONST, {.i64 = FF_PROFILE_DTS_HD_HRA }, INT_MIN, INT_MAX, A|E, "profile"},
{"dts_hd_ma", NULL, 0, AV_OPT_TYPE_CONST, {.i64 = FF_PROFILE_DTS_HD_MA }, INT_MIN, INT_MAX, A|E, "profile"},
{"mpeg4_sp",   NULL, 0, AV_OPT_TYPE_CONST, {.i64 = FF_PROFILE_MPEG4_SIMPLE }, INT_MIN, INT_MAX, V|E, "profile"},
{"mpeg4_core", NULL, 0, AV_OPT_TYPE_CONST, {.i64 = FF_PROFILE_MPEG4_CORE }, INT_MIN, INT_MAX, V|E, "profile"},
{"mpeg4_main", NULL, 0, AV_OPT_TYPE_CONST, {.i64 = FF_PROFILE_MPEG4_MAIN }, INT_MIN, INT_MAX, V|E, "profile"},
{"mpeg4_asp",  NULL, 0, AV_OPT_TYPE_CONST, {.i64 = FF_PROFILE_MPEG4_ADVANCED_SIMPLE }, INT_MIN, INT_MAX, V|E, "profile"},
{"level", NULL, OFFSET(level), AV_OPT_TYPE_INT, {.i64 = FF_LEVEL_UNKNOWN }, INT_MIN, INT_MAX, V|A|E, "level"},
{"unknown", NULL, 0, AV_OPT_TYPE_CONST, {.i64 = FF_LEVEL_UNKNOWN }, INT_MIN, INT_MAX, V|A|E, "level"},
{"lowres", "decode at 1= 1/2, 2=1/4, 3=1/8 resolutions", OFFSET(lowres), AV_OPT_TYPE_INT, {.i64 = 0 }, 0, INT_MAX, V|A|D},
#if FF_API_PRIVATE_OPT
{"skip_threshold", "frame skip threshold", OFFSET(frame_skip_threshold), AV_OPT_TYPE_INT, {.i64 = DEFAULT }, INT_MIN, INT_MAX, V|E},
{"skip_factor", "frame skip factor", OFFSET(frame_skip_factor), AV_OPT_TYPE_INT, {.i64 = DEFAULT }, INT_MIN, INT_MAX, V|E},
{"skip_exp", "frame skip exponent", OFFSET(frame_skip_exp), AV_OPT_TYPE_INT, {.i64 = DEFAULT }, INT_MIN, INT_MAX, V|E},
{"skipcmp", "frame skip compare function", OFFSET(frame_skip_cmp), AV_OPT_TYPE_INT, {.i64 = FF_CMP_DCTMAX }, INT_MIN, INT_MAX, V|E, "cmp_func"},
#endif
#if FF_API_MPV_OPT
{"border_mask", "deprecated, use encoder private options instead", OFFSET(border_masking), AV_OPT_TYPE_FLOAT, {.dbl = DEFAULT }, -FLT_MAX, FLT_MAX, V|E},
#endif
{"mblmin", "minimum macroblock Lagrange factor (VBR)", OFFSET(mb_lmin), AV_OPT_TYPE_INT, {.i64 = FF_QP2LAMBDA * 2 }, 1, FF_LAMBDA_MAX, V|E},
{"mblmax", "maximum macroblock Lagrange factor (VBR)", OFFSET(mb_lmax), AV_OPT_TYPE_INT, {.i64 = FF_QP2LAMBDA * 31 }, 1, FF_LAMBDA_MAX, V|E},
#if FF_API_PRIVATE_OPT
{"mepc", "motion estimation bitrate penalty compensation (1.0 = 256)", OFFSET(me_penalty_compensation), AV_OPT_TYPE_INT, {.i64 = 256 }, INT_MIN, INT_MAX, V|E},
<<<<<<< HEAD
{"skip_loop_filter", "skip loop filtering process for the selected frames", OFFSET(skip_loop_filter), AV_OPT_TYPE_INT, {.i64 = AVDISCARD_DEFAULT }, INT_MIN, INT_MAX, V|D, "avdiscard"},
{"skip_idct"       , "skip IDCT/dequantization for the selected frames",    OFFSET(skip_idct),        AV_OPT_TYPE_INT, {.i64 = AVDISCARD_DEFAULT }, INT_MIN, INT_MAX, V|D, "avdiscard"},
{"skip_frame"      , "skip decoding for the selected frames",               OFFSET(skip_frame),       AV_OPT_TYPE_INT, {.i64 = AVDISCARD_DEFAULT }, INT_MIN, INT_MAX, V|D, "avdiscard"},
{"none"            , "discard no frame",                    0, AV_OPT_TYPE_CONST, {.i64 = AVDISCARD_NONE    }, INT_MIN, INT_MAX, V|D, "avdiscard"},
{"default"         , "discard useless frames",              0, AV_OPT_TYPE_CONST, {.i64 = AVDISCARD_DEFAULT }, INT_MIN, INT_MAX, V|D, "avdiscard"},
{"noref"           , "discard all non-reference frames",    0, AV_OPT_TYPE_CONST, {.i64 = AVDISCARD_NONREF  }, INT_MIN, INT_MAX, V|D, "avdiscard"},
{"bidir"           , "discard all bidirectional frames",    0, AV_OPT_TYPE_CONST, {.i64 = AVDISCARD_BIDIR   }, INT_MIN, INT_MAX, V|D, "avdiscard"},
{"nokey"           , "discard all frames except keyframes", 0, AV_OPT_TYPE_CONST, {.i64 = AVDISCARD_NONKEY  }, INT_MIN, INT_MAX, V|D, "avdiscard"},
{"nointra"         , "discard all frames except I frames",  0, AV_OPT_TYPE_CONST, {.i64 = AVDISCARD_NONINTRA}, INT_MIN, INT_MAX, V|D, "avdiscard"},
{"all"             , "discard all frames",                  0, AV_OPT_TYPE_CONST, {.i64 = AVDISCARD_ALL     }, INT_MIN, INT_MAX, V|D, "avdiscard"},
=======
#endif
{"skip_loop_filter", NULL, OFFSET(skip_loop_filter), AV_OPT_TYPE_INT, {.i64 = AVDISCARD_DEFAULT }, INT_MIN, INT_MAX, V|D, "avdiscard"},
{"skip_idct"       , NULL, OFFSET(skip_idct)       , AV_OPT_TYPE_INT, {.i64 = AVDISCARD_DEFAULT }, INT_MIN, INT_MAX, V|D, "avdiscard"},
{"skip_frame"      , NULL, OFFSET(skip_frame)      , AV_OPT_TYPE_INT, {.i64 = AVDISCARD_DEFAULT }, INT_MIN, INT_MAX, V|D, "avdiscard"},
{"none"            , NULL, 0, AV_OPT_TYPE_CONST, {.i64 = AVDISCARD_NONE    }, INT_MIN, INT_MAX, V|D, "avdiscard"},
{"default"         , NULL, 0, AV_OPT_TYPE_CONST, {.i64 = AVDISCARD_DEFAULT }, INT_MIN, INT_MAX, V|D, "avdiscard"},
{"noref"           , NULL, 0, AV_OPT_TYPE_CONST, {.i64 = AVDISCARD_NONREF  }, INT_MIN, INT_MAX, V|D, "avdiscard"},
{"bidir"           , NULL, 0, AV_OPT_TYPE_CONST, {.i64 = AVDISCARD_BIDIR   }, INT_MIN, INT_MAX, V|D, "avdiscard"},
{"nokey"           , NULL, 0, AV_OPT_TYPE_CONST, {.i64 = AVDISCARD_NONKEY  }, INT_MIN, INT_MAX, V|D, "avdiscard"},
{"all"             , NULL, 0, AV_OPT_TYPE_CONST, {.i64 = AVDISCARD_ALL     }, INT_MIN, INT_MAX, V|D, "avdiscard"},
>>>>>>> 5b6f42da
{"bidir_refine", "refine the two motion vectors used in bidirectional macroblocks", OFFSET(bidir_refine), AV_OPT_TYPE_INT, {.i64 = 1 }, 0, 4, V|E},
#if FF_API_PRIVATE_OPT
{"brd_scale", "downscale frames for dynamic B-frame decision", OFFSET(brd_scale), AV_OPT_TYPE_INT, {.i64 = DEFAULT }, 0, 10, V|E},
#endif
{"keyint_min", "minimum interval between IDR-frames", OFFSET(keyint_min), AV_OPT_TYPE_INT, {.i64 = 25 }, INT_MIN, INT_MAX, V|E},
{"refs", "reference frames to consider for motion compensation", OFFSET(refs), AV_OPT_TYPE_INT, {.i64 = 1 }, INT_MIN, INT_MAX, V|E},
#if FF_API_PRIVATE_OPT
{"chromaoffset", "chroma QP offset from luma", OFFSET(chromaoffset), AV_OPT_TYPE_INT, {.i64 = DEFAULT }, INT_MIN, INT_MAX, V|E},
#endif
{"trellis", "rate-distortion optimal quantization", OFFSET(trellis), AV_OPT_TYPE_INT, {.i64 = DEFAULT }, INT_MIN, INT_MAX, V|A|E},
#if FF_API_UNUSED_MEMBERS
{"sc_factor", "multiplied by qscale for each frame and added to scene_change_score", OFFSET(scenechange_factor), AV_OPT_TYPE_INT, {.i64 = 6 }, 0, INT_MAX, V|E},
#endif /* FF_API_UNUSED_MEMBERS */
{"mv0_threshold", NULL, OFFSET(mv0_threshold), AV_OPT_TYPE_INT, {.i64 = 256 }, 0, INT_MAX, V|E},
#if FF_API_PRIVATE_OPT
{"b_sensitivity", "adjust sensitivity of b_frame_strategy 1", OFFSET(b_sensitivity), AV_OPT_TYPE_INT, {.i64 = 40 }, 1, INT_MAX, V|E},
#endif
{"compression_level", NULL, OFFSET(compression_level), AV_OPT_TYPE_INT, {.i64 = FF_COMPRESSION_DEFAULT }, INT_MIN, INT_MAX, V|A|E},
#if FF_API_PRIVATE_OPT
{"min_prediction_order", NULL, OFFSET(min_prediction_order), AV_OPT_TYPE_INT, {.i64 = -1 }, INT_MIN, INT_MAX, A|E},
{"max_prediction_order", NULL, OFFSET(max_prediction_order), AV_OPT_TYPE_INT, {.i64 = -1 }, INT_MIN, INT_MAX, A|E},
{"timecode_frame_start", "GOP timecode frame start number, in non-drop-frame format", OFFSET(timecode_frame_start), AV_OPT_TYPE_INT64, {.i64 = -1 }, -1, INT64_MAX, V|E},
#endif
{"bits_per_raw_sample", NULL, OFFSET(bits_per_raw_sample), AV_OPT_TYPE_INT, {.i64 = DEFAULT }, INT_MIN, INT_MAX},
{"channel_layout", NULL, OFFSET(channel_layout), AV_OPT_TYPE_INT64, {.i64 = DEFAULT }, 0, INT64_MAX, A|E|D, "channel_layout"},
{"request_channel_layout", NULL, OFFSET(request_channel_layout), AV_OPT_TYPE_INT64, {.i64 = DEFAULT }, 0, INT64_MAX, A|D, "request_channel_layout"},
{"rc_max_vbv_use", NULL, OFFSET(rc_max_available_vbv_use), AV_OPT_TYPE_FLOAT, {.dbl = 0 }, 0.0, FLT_MAX, V|E},
{"rc_min_vbv_use", NULL, OFFSET(rc_min_vbv_overflow_use),  AV_OPT_TYPE_FLOAT, {.dbl = 3 },     0.0, FLT_MAX, V|E},
{"ticks_per_frame", NULL, OFFSET(ticks_per_frame), AV_OPT_TYPE_INT, {.i64 = 1 }, 1, INT_MAX, A|V|E|D},
{"color_primaries", "color primaries", OFFSET(color_primaries), AV_OPT_TYPE_INT, {.i64 = AVCOL_PRI_UNSPECIFIED }, 1, AVCOL_PRI_NB-1, V|E|D, "color_primaries_type"},
{"bt709",       "BT.709",         0, AV_OPT_TYPE_CONST, {.i64 = AVCOL_PRI_BT709 },        INT_MIN, INT_MAX, V|E|D, "color_primaries_type"},
{"unspecified", "Unspecified",    0, AV_OPT_TYPE_CONST, {.i64 = AVCOL_PRI_UNSPECIFIED },  INT_MIN, INT_MAX, V|E|D, "color_primaries_type"},
{"bt470m",      "BT.470 M",       0, AV_OPT_TYPE_CONST, {.i64 = AVCOL_PRI_BT470M },       INT_MIN, INT_MAX, V|E|D, "color_primaries_type"},
{"bt470bg",     "BT.470 BG",      0, AV_OPT_TYPE_CONST, {.i64 = AVCOL_PRI_BT470BG },      INT_MIN, INT_MAX, V|E|D, "color_primaries_type"},
{"smpte170m",   "SMPTE 170 M",    0, AV_OPT_TYPE_CONST, {.i64 = AVCOL_PRI_SMPTE170M },    INT_MIN, INT_MAX, V|E|D, "color_primaries_type"},
{"smpte240m",   "SMPTE 240 M",    0, AV_OPT_TYPE_CONST, {.i64 = AVCOL_PRI_SMPTE240M },    INT_MIN, INT_MAX, V|E|D, "color_primaries_type"},
{"film",        "Film",           0, AV_OPT_TYPE_CONST, {.i64 = AVCOL_PRI_FILM },         INT_MIN, INT_MAX, V|E|D, "color_primaries_type"},
{"bt2020",      "BT.2020",        0, AV_OPT_TYPE_CONST, {.i64 = AVCOL_PRI_BT2020 },       INT_MIN, INT_MAX, V|E|D, "color_primaries_type"},
{"smpte428_1",  "SMPTE ST 428-1", 0, AV_OPT_TYPE_CONST, {.i64 = AVCOL_PRI_SMPTEST428_1 }, INT_MIN, INT_MAX, V|E|D, "color_primaries_type"},
{"color_trc", "color transfer characteristics", OFFSET(color_trc), AV_OPT_TYPE_INT, {.i64 = AVCOL_TRC_UNSPECIFIED }, 1, AVCOL_TRC_NB-1, V|E|D, "color_trc_type"},
{"bt709",        "BT.709",           0, AV_OPT_TYPE_CONST, {.i64 = AVCOL_TRC_BT709 },        INT_MIN, INT_MAX, V|E|D, "color_trc_type"},
{"unspecified",  "Unspecified",      0, AV_OPT_TYPE_CONST, {.i64 = AVCOL_TRC_UNSPECIFIED },  INT_MIN, INT_MAX, V|E|D, "color_trc_type"},
{"gamma22",      "BT.470 M",         0, AV_OPT_TYPE_CONST, {.i64 = AVCOL_TRC_GAMMA22 },      INT_MIN, INT_MAX, V|E|D, "color_trc_type"},
{"gamma28",      "BT.470 BG",        0, AV_OPT_TYPE_CONST, {.i64 = AVCOL_TRC_GAMMA28 },      INT_MIN, INT_MAX, V|E|D, "color_trc_type"},
{"smpte170m",    "SMPTE 170 M",      0, AV_OPT_TYPE_CONST, {.i64 = AVCOL_TRC_SMPTE170M },    INT_MIN, INT_MAX, V|E|D, "color_trc_type"},
{"smpte240m",    "SMPTE 240 M",      0, AV_OPT_TYPE_CONST, {.i64 = AVCOL_TRC_SMPTE240M },    INT_MIN, INT_MAX, V|E|D, "color_trc_type"},
{"linear",       "Linear",           0, AV_OPT_TYPE_CONST, {.i64 = AVCOL_TRC_LINEAR },       INT_MIN, INT_MAX, V|E|D, "color_trc_type"},
{"log",          "Log",              0, AV_OPT_TYPE_CONST, {.i64 = AVCOL_TRC_LOG },          INT_MIN, INT_MAX, V|E|D, "color_trc_type"},
{"log_sqrt",     "Log square root",  0, AV_OPT_TYPE_CONST, {.i64 = AVCOL_TRC_LOG_SQRT },     INT_MIN, INT_MAX, V|E|D, "color_trc_type"},
{"iec61966_2_4", "IEC 61966-2-4",    0, AV_OPT_TYPE_CONST, {.i64 = AVCOL_TRC_IEC61966_2_4 }, INT_MIN, INT_MAX, V|E|D, "color_trc_type"},
{"bt1361",       "BT.1361",          0, AV_OPT_TYPE_CONST, {.i64 = AVCOL_TRC_BT1361_ECG },   INT_MIN, INT_MAX, V|E|D, "color_trc_type"},
{"iec61966_2_1", "IEC 61966-2-1",    0, AV_OPT_TYPE_CONST, {.i64 = AVCOL_TRC_IEC61966_2_1 }, INT_MIN, INT_MAX, V|E|D, "color_trc_type"},
{"bt2020_10bit", "BT.2020 - 10 bit", 0, AV_OPT_TYPE_CONST, {.i64 = AVCOL_TRC_BT2020_10 },    INT_MIN, INT_MAX, V|E|D, "color_trc_type"},
{"bt2020_12bit", "BT.2020 - 12 bit", 0, AV_OPT_TYPE_CONST, {.i64 = AVCOL_TRC_BT2020_12 },    INT_MIN, INT_MAX, V|E|D, "color_trc_type"},
{"smpte2084",    "SMPTE ST 2084",    0, AV_OPT_TYPE_CONST, {.i64 = AVCOL_TRC_SMPTEST2084 },  INT_MIN, INT_MAX, V|E|D, "color_trc_type"},
{"smpte428_1",   "SMPTE ST 428-1",   0, AV_OPT_TYPE_CONST, {.i64 = AVCOL_TRC_SMPTEST428_1 }, INT_MIN, INT_MAX, V|E|D, "color_trc_type"},
{"colorspace", "color space", OFFSET(colorspace), AV_OPT_TYPE_INT, {.i64 = AVCOL_SPC_UNSPECIFIED }, 0, AVCOL_SPC_NB-1, V|E|D, "colorspace_type"},
{"rgb",         "RGB",         0, AV_OPT_TYPE_CONST, {.i64 = AVCOL_SPC_RGB },         INT_MIN, INT_MAX, V|E|D, "colorspace_type"},
{"bt709",       "BT.709",      0, AV_OPT_TYPE_CONST, {.i64 = AVCOL_SPC_BT709 },       INT_MIN, INT_MAX, V|E|D, "colorspace_type"},
{"unspecified", "Unspecified", 0, AV_OPT_TYPE_CONST, {.i64 = AVCOL_SPC_UNSPECIFIED }, INT_MIN, INT_MAX, V|E|D, "colorspace_type"},
{"fcc",         "FCC",         0, AV_OPT_TYPE_CONST, {.i64 = AVCOL_SPC_FCC },         INT_MIN, INT_MAX, V|E|D, "colorspace_type"},
{"bt470bg",     "BT.470 BG",   0, AV_OPT_TYPE_CONST, {.i64 = AVCOL_SPC_BT470BG },     INT_MIN, INT_MAX, V|E|D, "colorspace_type"},
{"smpte170m",   "SMPTE 170 M", 0, AV_OPT_TYPE_CONST, {.i64 = AVCOL_SPC_SMPTE170M },   INT_MIN, INT_MAX, V|E|D, "colorspace_type"},
{"smpte240m",   "SMPTE 240 M", 0, AV_OPT_TYPE_CONST, {.i64 = AVCOL_SPC_SMPTE240M },   INT_MIN, INT_MAX, V|E|D, "colorspace_type"},
{"ycocg",       "YCOCG",       0, AV_OPT_TYPE_CONST, {.i64 = AVCOL_SPC_YCOCG },       INT_MIN, INT_MAX, V|E|D, "colorspace_type"},
{"bt2020_ncl",  "BT.2020 NCL", 0, AV_OPT_TYPE_CONST, {.i64 = AVCOL_SPC_BT2020_NCL },  INT_MIN, INT_MAX, V|E|D, "colorspace_type"},
{"bt2020_cl",   "BT.2020 CL",  0, AV_OPT_TYPE_CONST, {.i64 = AVCOL_SPC_BT2020_CL },   INT_MIN, INT_MAX, V|E|D, "colorspace_type"},
{"color_range", "color range", OFFSET(color_range), AV_OPT_TYPE_INT, {.i64 = AVCOL_RANGE_UNSPECIFIED }, 0, AVCOL_RANGE_NB-1, V|E|D, "color_range_type"},
{"unspecified", "Unspecified", 0, AV_OPT_TYPE_CONST, {.i64 = AVCOL_RANGE_UNSPECIFIED }, INT_MIN, INT_MAX, V|E|D, "color_range_type"},
{"mpeg", "MPEG (219*2^(n-8))", 0, AV_OPT_TYPE_CONST, {.i64 = AVCOL_RANGE_MPEG },        INT_MIN, INT_MAX, V|E|D, "color_range_type"},
{"jpeg", "JPEG (2^n-1)",       0, AV_OPT_TYPE_CONST, {.i64 = AVCOL_RANGE_JPEG },        INT_MIN, INT_MAX, V|E|D, "color_range_type"},
{"chroma_sample_location", "chroma sample location", OFFSET(chroma_sample_location), AV_OPT_TYPE_INT, {.i64 = AVCHROMA_LOC_UNSPECIFIED }, 0, AVCHROMA_LOC_NB-1, V|E|D, "chroma_sample_location_type"},
{"unspecified", "Unspecified", 0, AV_OPT_TYPE_CONST, {.i64 = AVCHROMA_LOC_UNSPECIFIED }, INT_MIN, INT_MAX, V|E|D, "chroma_sample_location_type"},
{"left",        "Left",        0, AV_OPT_TYPE_CONST, {.i64 = AVCHROMA_LOC_LEFT },        INT_MIN, INT_MAX, V|E|D, "chroma_sample_location_type"},
{"center",      "Center",      0, AV_OPT_TYPE_CONST, {.i64 = AVCHROMA_LOC_CENTER },      INT_MIN, INT_MAX, V|E|D, "chroma_sample_location_type"},
{"topleft",     "Top-left",    0, AV_OPT_TYPE_CONST, {.i64 = AVCHROMA_LOC_TOPLEFT },     INT_MIN, INT_MAX, V|E|D, "chroma_sample_location_type"},
{"top",         "Top",         0, AV_OPT_TYPE_CONST, {.i64 = AVCHROMA_LOC_TOP },         INT_MIN, INT_MAX, V|E|D, "chroma_sample_location_type"},
{"bottomleft",  "Bottom-left", 0, AV_OPT_TYPE_CONST, {.i64 = AVCHROMA_LOC_BOTTOMLEFT },  INT_MIN, INT_MAX, V|E|D, "chroma_sample_location_type"},
{"bottom",      "Bottom",      0, AV_OPT_TYPE_CONST, {.i64 = AVCHROMA_LOC_BOTTOM },      INT_MIN, INT_MAX, V|E|D, "chroma_sample_location_type"},
{"log_level_offset", "set the log level offset", OFFSET(log_level_offset), AV_OPT_TYPE_INT, {.i64 = 0 }, INT_MIN, INT_MAX },
{"slices", "set the number of slices, used in parallelized encoding", OFFSET(slices), AV_OPT_TYPE_INT, {.i64 = 0 }, 0, INT_MAX, V|E},
{"thread_type", "select multithreading type", OFFSET(thread_type), AV_OPT_TYPE_FLAGS, {.i64 = FF_THREAD_SLICE|FF_THREAD_FRAME }, 0, INT_MAX, V|A|E|D, "thread_type"},
{"slice", NULL, 0, AV_OPT_TYPE_CONST, {.i64 = FF_THREAD_SLICE }, INT_MIN, INT_MAX, V|E|D, "thread_type"},
{"frame", NULL, 0, AV_OPT_TYPE_CONST, {.i64 = FF_THREAD_FRAME }, INT_MIN, INT_MAX, V|E|D, "thread_type"},
{"audio_service_type", "audio service type", OFFSET(audio_service_type), AV_OPT_TYPE_INT, {.i64 = AV_AUDIO_SERVICE_TYPE_MAIN }, 0, AV_AUDIO_SERVICE_TYPE_NB-1, A|E, "audio_service_type"},
{"ma", "Main Audio Service", 0, AV_OPT_TYPE_CONST, {.i64 = AV_AUDIO_SERVICE_TYPE_MAIN },              INT_MIN, INT_MAX, A|E, "audio_service_type"},
{"ef", "Effects",            0, AV_OPT_TYPE_CONST, {.i64 = AV_AUDIO_SERVICE_TYPE_EFFECTS },           INT_MIN, INT_MAX, A|E, "audio_service_type"},
{"vi", "Visually Impaired",  0, AV_OPT_TYPE_CONST, {.i64 = AV_AUDIO_SERVICE_TYPE_VISUALLY_IMPAIRED }, INT_MIN, INT_MAX, A|E, "audio_service_type"},
{"hi", "Hearing Impaired",   0, AV_OPT_TYPE_CONST, {.i64 = AV_AUDIO_SERVICE_TYPE_HEARING_IMPAIRED },  INT_MIN, INT_MAX, A|E, "audio_service_type"},
{"di", "Dialogue",           0, AV_OPT_TYPE_CONST, {.i64 = AV_AUDIO_SERVICE_TYPE_DIALOGUE },          INT_MIN, INT_MAX, A|E, "audio_service_type"},
{"co", "Commentary",         0, AV_OPT_TYPE_CONST, {.i64 = AV_AUDIO_SERVICE_TYPE_COMMENTARY },        INT_MIN, INT_MAX, A|E, "audio_service_type"},
{"em", "Emergency",          0, AV_OPT_TYPE_CONST, {.i64 = AV_AUDIO_SERVICE_TYPE_EMERGENCY },         INT_MIN, INT_MAX, A|E, "audio_service_type"},
{"vo", "Voice Over",         0, AV_OPT_TYPE_CONST, {.i64 = AV_AUDIO_SERVICE_TYPE_VOICE_OVER },        INT_MIN, INT_MAX, A|E, "audio_service_type"},
{"ka", "Karaoke",            0, AV_OPT_TYPE_CONST, {.i64 = AV_AUDIO_SERVICE_TYPE_KARAOKE },           INT_MIN, INT_MAX, A|E, "audio_service_type"},
{"request_sample_fmt", "sample format audio decoders should prefer", OFFSET(request_sample_fmt), AV_OPT_TYPE_SAMPLE_FMT, {.i64=AV_SAMPLE_FMT_NONE}, -1, INT_MAX, A|D, "request_sample_fmt"},
{"pkt_timebase", NULL, OFFSET(pkt_timebase), AV_OPT_TYPE_RATIONAL, {.dbl = 0 }, 0, INT_MAX, 0},
{"sub_charenc", "set input text subtitles character encoding", OFFSET(sub_charenc), AV_OPT_TYPE_STRING, {.str = NULL}, CHAR_MIN, CHAR_MAX, S|D},
{"sub_charenc_mode", "set input text subtitles character encoding mode", OFFSET(sub_charenc_mode), AV_OPT_TYPE_FLAGS, {.i64 = FF_SUB_CHARENC_MODE_AUTOMATIC}, -1, INT_MAX, S|D, "sub_charenc_mode"},
{"do_nothing",  NULL, 0, AV_OPT_TYPE_CONST, {.i64 = FF_SUB_CHARENC_MODE_DO_NOTHING},  INT_MIN, INT_MAX, S|D, "sub_charenc_mode"},
{"auto",        NULL, 0, AV_OPT_TYPE_CONST, {.i64 = FF_SUB_CHARENC_MODE_AUTOMATIC},   INT_MIN, INT_MAX, S|D, "sub_charenc_mode"},
{"pre_decoder", NULL, 0, AV_OPT_TYPE_CONST, {.i64 = FF_SUB_CHARENC_MODE_PRE_DECODER}, INT_MIN, INT_MAX, S|D, "sub_charenc_mode"},
{"refcounted_frames", NULL, OFFSET(refcounted_frames), AV_OPT_TYPE_BOOL, {.i64 = 0}, 0, 1, A|V|D },
#if FF_API_SIDEDATA_ONLY_PKT
{"side_data_only_packets", NULL, OFFSET(side_data_only_packets), AV_OPT_TYPE_BOOL, { .i64 = 1 }, 0, 1, A|V|E },
#endif
{"skip_alpha", "Skip processing alpha", OFFSET(skip_alpha), AV_OPT_TYPE_BOOL, {.i64 = 0 }, 0, 1, V|D },
{"field_order", "Field order", OFFSET(field_order), AV_OPT_TYPE_INT, {.i64 = AV_FIELD_UNKNOWN }, 0, 5, V|D|E, "field_order" },
{"progressive", NULL, 0, AV_OPT_TYPE_CONST, {.i64 = AV_FIELD_PROGRESSIVE }, 0, 0, V|D|E, "field_order" },
{"tt", NULL, 0, AV_OPT_TYPE_CONST, {.i64 = AV_FIELD_TT }, 0, 0, V|D|E, "field_order" },
{"bb", NULL, 0, AV_OPT_TYPE_CONST, {.i64 = AV_FIELD_BB }, 0, 0, V|D|E, "field_order" },
{"tb", NULL, 0, AV_OPT_TYPE_CONST, {.i64 = AV_FIELD_TB }, 0, 0, V|D|E, "field_order" },
{"bt", NULL, 0, AV_OPT_TYPE_CONST, {.i64 = AV_FIELD_BT }, 0, 0, V|D|E, "field_order" },
{"dump_separator", "set information dump field separator", OFFSET(dump_separator), AV_OPT_TYPE_STRING, {.str = NULL}, CHAR_MIN, CHAR_MAX, A|V|S|D|E},
{"codec_whitelist", "List of decoders that are allowed to be used", OFFSET(codec_whitelist), AV_OPT_TYPE_STRING, { .str = NULL },  CHAR_MIN, CHAR_MAX, A|V|S|D },
{"pixel_format", "set pixel format", OFFSET(pix_fmt), AV_OPT_TYPE_PIXEL_FMT, {.i64=AV_PIX_FMT_NONE}, -1, INT_MAX, 0 },
{"video_size", "set video size", OFFSET(width), AV_OPT_TYPE_IMAGE_SIZE, {.str=NULL}, 0, INT_MAX, 0 },
{NULL},
};

#undef A
#undef V
#undef S
#undef E
#undef D
#undef DEFAULT
#undef OFFSET

#endif /* AVCODEC_OPTIONS_TABLE_H */<|MERGE_RESOLUTION|>--- conflicted
+++ resolved
@@ -405,7 +405,7 @@
 {"mblmax", "maximum macroblock Lagrange factor (VBR)", OFFSET(mb_lmax), AV_OPT_TYPE_INT, {.i64 = FF_QP2LAMBDA * 31 }, 1, FF_LAMBDA_MAX, V|E},
 #if FF_API_PRIVATE_OPT
 {"mepc", "motion estimation bitrate penalty compensation (1.0 = 256)", OFFSET(me_penalty_compensation), AV_OPT_TYPE_INT, {.i64 = 256 }, INT_MIN, INT_MAX, V|E},
-<<<<<<< HEAD
+#endif
 {"skip_loop_filter", "skip loop filtering process for the selected frames", OFFSET(skip_loop_filter), AV_OPT_TYPE_INT, {.i64 = AVDISCARD_DEFAULT }, INT_MIN, INT_MAX, V|D, "avdiscard"},
 {"skip_idct"       , "skip IDCT/dequantization for the selected frames",    OFFSET(skip_idct),        AV_OPT_TYPE_INT, {.i64 = AVDISCARD_DEFAULT }, INT_MIN, INT_MAX, V|D, "avdiscard"},
 {"skip_frame"      , "skip decoding for the selected frames",               OFFSET(skip_frame),       AV_OPT_TYPE_INT, {.i64 = AVDISCARD_DEFAULT }, INT_MIN, INT_MAX, V|D, "avdiscard"},
@@ -416,18 +416,6 @@
 {"nokey"           , "discard all frames except keyframes", 0, AV_OPT_TYPE_CONST, {.i64 = AVDISCARD_NONKEY  }, INT_MIN, INT_MAX, V|D, "avdiscard"},
 {"nointra"         , "discard all frames except I frames",  0, AV_OPT_TYPE_CONST, {.i64 = AVDISCARD_NONINTRA}, INT_MIN, INT_MAX, V|D, "avdiscard"},
 {"all"             , "discard all frames",                  0, AV_OPT_TYPE_CONST, {.i64 = AVDISCARD_ALL     }, INT_MIN, INT_MAX, V|D, "avdiscard"},
-=======
-#endif
-{"skip_loop_filter", NULL, OFFSET(skip_loop_filter), AV_OPT_TYPE_INT, {.i64 = AVDISCARD_DEFAULT }, INT_MIN, INT_MAX, V|D, "avdiscard"},
-{"skip_idct"       , NULL, OFFSET(skip_idct)       , AV_OPT_TYPE_INT, {.i64 = AVDISCARD_DEFAULT }, INT_MIN, INT_MAX, V|D, "avdiscard"},
-{"skip_frame"      , NULL, OFFSET(skip_frame)      , AV_OPT_TYPE_INT, {.i64 = AVDISCARD_DEFAULT }, INT_MIN, INT_MAX, V|D, "avdiscard"},
-{"none"            , NULL, 0, AV_OPT_TYPE_CONST, {.i64 = AVDISCARD_NONE    }, INT_MIN, INT_MAX, V|D, "avdiscard"},
-{"default"         , NULL, 0, AV_OPT_TYPE_CONST, {.i64 = AVDISCARD_DEFAULT }, INT_MIN, INT_MAX, V|D, "avdiscard"},
-{"noref"           , NULL, 0, AV_OPT_TYPE_CONST, {.i64 = AVDISCARD_NONREF  }, INT_MIN, INT_MAX, V|D, "avdiscard"},
-{"bidir"           , NULL, 0, AV_OPT_TYPE_CONST, {.i64 = AVDISCARD_BIDIR   }, INT_MIN, INT_MAX, V|D, "avdiscard"},
-{"nokey"           , NULL, 0, AV_OPT_TYPE_CONST, {.i64 = AVDISCARD_NONKEY  }, INT_MIN, INT_MAX, V|D, "avdiscard"},
-{"all"             , NULL, 0, AV_OPT_TYPE_CONST, {.i64 = AVDISCARD_ALL     }, INT_MIN, INT_MAX, V|D, "avdiscard"},
->>>>>>> 5b6f42da
 {"bidir_refine", "refine the two motion vectors used in bidirectional macroblocks", OFFSET(bidir_refine), AV_OPT_TYPE_INT, {.i64 = 1 }, 0, 4, V|E},
 #if FF_API_PRIVATE_OPT
 {"brd_scale", "downscale frames for dynamic B-frame decision", OFFSET(brd_scale), AV_OPT_TYPE_INT, {.i64 = DEFAULT }, 0, 10, V|E},
