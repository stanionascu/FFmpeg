/*
 * Audio and Video frame extraction
 * Copyright (c) 2003 Fabrice Bellard
 * Copyright (c) 2003 Michael Niedermayer
 *
 * This file is part of FFmpeg.
 *
 * FFmpeg is free software; you can redistribute it and/or
 * modify it under the terms of the GNU Lesser General Public
 * License as published by the Free Software Foundation; either
 * version 2.1 of the License, or (at your option) any later version.
 *
 * FFmpeg is distributed in the hope that it will be useful,
 * but WITHOUT ANY WARRANTY; without even the implied warranty of
 * MERCHANTABILITY or FITNESS FOR A PARTICULAR PURPOSE.  See the GNU
 * Lesser General Public License for more details.
 *
 * You should have received a copy of the GNU Lesser General Public
 * License along with FFmpeg; if not, write to the Free Software
 * Foundation, Inc., 51 Franklin Street, Fifth Floor, Boston, MA 02110-1301 USA
 */

#include <stdint.h>
#include <string.h>

#include "libavutil/avassert.h"
#include "libavutil/atomic.h"
#include "libavutil/mem.h"

#include "internal.h"
#include "parser.h"

static AVCodecParser *av_first_parser = NULL;

AVCodecParser *av_parser_next(const AVCodecParser *p)
{
    if (p)
        return p->next;
    else
        return av_first_parser;
}

void av_register_codec_parser(AVCodecParser *parser)
{
    do {
        parser->next = av_first_parser;
    } while (parser->next != avpriv_atomic_ptr_cas((void * volatile *)&av_first_parser, parser->next, parser));
}

AVCodecParserContext *av_parser_init(int codec_id)
{
    AVCodecParserContext *s = NULL;
    AVCodecParser *parser;
    int ret;

    if (codec_id == AV_CODEC_ID_NONE)
        return NULL;

    for (parser = av_first_parser; parser; parser = parser->next) {
        if (parser->codec_ids[0] == codec_id ||
            parser->codec_ids[1] == codec_id ||
            parser->codec_ids[2] == codec_id ||
            parser->codec_ids[3] == codec_id ||
            parser->codec_ids[4] == codec_id)
            goto found;
    }
    return NULL;

found:
    s = av_mallocz(sizeof(AVCodecParserContext));
    if (!s)
        goto err_out;
    s->parser = parser;
    s->priv_data = av_mallocz(parser->priv_data_size);
    if (!s->priv_data)
        goto err_out;
    s->fetch_timestamp=1;
    s->pict_type = AV_PICTURE_TYPE_I;
    if (parser->parser_init) {
        ret = parser->parser_init(s);
        if (ret != 0)
            goto err_out;
    }
    s->key_frame            = -1;
    s->convergence_duration = 0;
    s->dts_sync_point       = INT_MIN;
    s->dts_ref_dts_delta    = INT_MIN;
    s->pts_dts_delta        = INT_MIN;
    s->format               = -1;

    return s;

err_out:
    if (s)
        av_freep(&s->priv_data);
    av_free(s);
    return NULL;
}

void ff_fetch_timestamp(AVCodecParserContext *s, int off, int remove, int fuzzy)
{
    int i;

    if (!fuzzy) {
        s->dts    =
        s->pts    = AV_NOPTS_VALUE;
        s->pos    = -1;
        s->offset = 0;
    }
    for (i = 0; i < AV_PARSER_PTS_NB; i++) {
        if (s->cur_offset + off >= s->cur_frame_offset[i] &&
            (s->frame_offset < s->cur_frame_offset[i] ||
             (!s->frame_offset && !s->next_frame_offset)) && // first field/frame
            // check disabled since MPEG-TS does not send complete PES packets
            /*s->next_frame_offset + off <*/  s->cur_frame_end[i]){

            if (!fuzzy || s->cur_frame_dts[i] != AV_NOPTS_VALUE) {
                s->dts    = s->cur_frame_dts[i];
                s->pts    = s->cur_frame_pts[i];
                s->pos    = s->cur_frame_pos[i];
                s->offset = s->next_frame_offset - s->cur_frame_offset[i];
            }
            if (remove)
                s->cur_frame_offset[i] = INT64_MAX;
            if (s->cur_offset + off < s->cur_frame_end[i])
                break;
        }
    }
}

int av_parser_parse2(AVCodecParserContext *s, AVCodecContext *avctx,
                     uint8_t **poutbuf, int *poutbuf_size,
                     const uint8_t *buf, int buf_size,
                     int64_t pts, int64_t dts, int64_t pos)
{
    int index, i;
    uint8_t dummy_buf[AV_INPUT_BUFFER_PADDING_SIZE];

    if (!(s->flags & PARSER_FLAG_FETCHED_OFFSET)) {
        s->next_frame_offset =
        s->cur_offset        = pos;
        s->flags            |= PARSER_FLAG_FETCHED_OFFSET;
    }

    if (buf_size == 0) {
        /* padding is always necessary even if EOF, so we add it here */
        memset(dummy_buf, 0, sizeof(dummy_buf));
        buf = dummy_buf;
    } else if (s->cur_offset + buf_size != s->cur_frame_end[s->cur_frame_start_index]) { /* skip remainder packets */
        /* add a new packet descriptor */
        i = (s->cur_frame_start_index + 1) & (AV_PARSER_PTS_NB - 1);
        s->cur_frame_start_index = i;
        s->cur_frame_offset[i]   = s->cur_offset;
        s->cur_frame_end[i]      = s->cur_offset + buf_size;
        s->cur_frame_pts[i]      = pts;
        s->cur_frame_dts[i]      = dts;
        s->cur_frame_pos[i]      = pos;
    }

    if (s->fetch_timestamp) {
        s->fetch_timestamp = 0;
        s->last_pts        = s->pts;
        s->last_dts        = s->dts;
        s->last_pos        = s->pos;
        ff_fetch_timestamp(s, 0, 0, 0);
    }
    /* WARNING: the returned index can be negative */
    index = s->parser->parser_parse(s, avctx, (const uint8_t **) poutbuf,
                                    poutbuf_size, buf, buf_size);
    av_assert0(index > -0x20000000); // The API does not allow returning AVERROR codes
    /* update the file pointer */
    if (*poutbuf_size) {
        /* fill the data for the current frame */
        s->frame_offset = s->next_frame_offset;

        /* offset of the next frame */
        s->next_frame_offset = s->cur_offset + index;
        s->fetch_timestamp   = 1;
    }
    if (index < 0)
        index = 0;
    s->cur_offset += index;
    return index;
}

int av_parser_change(AVCodecParserContext *s, AVCodecContext *avctx,
                     uint8_t **poutbuf, int *poutbuf_size,
                     const uint8_t *buf, int buf_size, int keyframe)
{
    if (s && s->parser->split) {
        if (avctx->flags  & AV_CODEC_FLAG_GLOBAL_HEADER ||
            avctx->flags2 & AV_CODEC_FLAG2_LOCAL_HEADER) {
            int i = s->parser->split(avctx, buf, buf_size);
            buf      += i;
            buf_size -= i;
        }
    }

    /* cast to avoid warning about discarding qualifiers */
    *poutbuf      = (uint8_t *) buf;
    *poutbuf_size = buf_size;
    if (avctx->extradata) {
        if (keyframe && (avctx->flags2 & AV_CODEC_FLAG2_LOCAL_HEADER)) {
            int size = buf_size + avctx->extradata_size;

            *poutbuf_size = size;
            *poutbuf      = av_malloc(size + AV_INPUT_BUFFER_PADDING_SIZE);
            if (!*poutbuf)
                return AVERROR(ENOMEM);

            memcpy(*poutbuf, avctx->extradata, avctx->extradata_size);
            memcpy(*poutbuf + avctx->extradata_size, buf,
                   buf_size + AV_INPUT_BUFFER_PADDING_SIZE);
            return 1;
        }
    }

    return 0;
}

void av_parser_close(AVCodecParserContext *s)
{
    if (s) {
        if (s->parser->parser_close)
            s->parser->parser_close(s);
        av_freep(&s->priv_data);
        av_free(s);
    }
}

int ff_combine_frame(ParseContext *pc, int next,
                     const uint8_t **buf, int *buf_size)
{
    if (pc->overread) {
        ff_dlog(NULL, "overread %d, state:%X next:%d index:%d o_index:%d\n",
                pc->overread, pc->state, next, pc->index, pc->overread_index);
        ff_dlog(NULL, "%X %X %X %X\n",
                (*buf)[0], (*buf)[1], (*buf)[2], (*buf)[3]);
    }

    /* Copy overread bytes from last frame into buffer. */
    for (; pc->overread > 0; pc->overread--)
        pc->buffer[pc->index++] = pc->buffer[pc->overread_index++];

    /* flush remaining if EOF */
    if (!*buf_size && next == END_NOT_FOUND)
        next = 0;

    pc->last_index = pc->index;

    /* copy into buffer end return */
    if (next == END_NOT_FOUND) {
        void *new_buffer = av_fast_realloc(pc->buffer, &pc->buffer_size,
                                           *buf_size + pc->index +
                                           AV_INPUT_BUFFER_PADDING_SIZE);

        if (!new_buffer) {
            av_log(NULL, AV_LOG_ERROR, "Failed to reallocate parser buffer to %d\n", *buf_size + pc->index + FF_INPUT_BUFFER_PADDING_SIZE);
            pc->index = 0;
            return AVERROR(ENOMEM);
        }
        pc->buffer = new_buffer;
        memcpy(&pc->buffer[pc->index], *buf, *buf_size);
        pc->index += *buf_size;
        return -1;
    }

    *buf_size          =
    pc->overread_index = pc->index + next;

    /* append to buffer */
    if (pc->index) {
        void *new_buffer = av_fast_realloc(pc->buffer, &pc->buffer_size,
                                           next + pc->index +
<<<<<<< HEAD
                                           FF_INPUT_BUFFER_PADDING_SIZE);
        if (!new_buffer) {
            av_log(NULL, AV_LOG_ERROR, "Failed to reallocate parser buffer to %d\n", next + pc->index + FF_INPUT_BUFFER_PADDING_SIZE);
            pc->overread_index =
            pc->index = 0;
=======
                                           AV_INPUT_BUFFER_PADDING_SIZE);

        if (!new_buffer)
>>>>>>> 059a9348
            return AVERROR(ENOMEM);
        }
        pc->buffer = new_buffer;
        if (next > -AV_INPUT_BUFFER_PADDING_SIZE)
            memcpy(&pc->buffer[pc->index], *buf,
                   next + AV_INPUT_BUFFER_PADDING_SIZE);
        pc->index = 0;
        *buf      = pc->buffer;
    }

    /* store overread bytes */
    for (; next < 0; next++) {
        pc->state   = pc->state   << 8 | pc->buffer[pc->last_index + next];
        pc->state64 = pc->state64 << 8 | pc->buffer[pc->last_index + next];
        pc->overread++;
    }

    if (pc->overread) {
        ff_dlog(NULL, "overread %d, state:%X next:%d index:%d o_index:%d\n",
                pc->overread, pc->state, next, pc->index, pc->overread_index);
        ff_dlog(NULL, "%X %X %X %X\n",
                (*buf)[0], (*buf)[1], (*buf)[2], (*buf)[3]);
    }

    return 0;
}

void ff_parse_close(AVCodecParserContext *s)
{
    ParseContext *pc = s->priv_data;

    av_freep(&pc->buffer);
}

int ff_mpeg4video_split(AVCodecContext *avctx, const uint8_t *buf, int buf_size)
{
    uint32_t state = -1;
    const uint8_t *ptr = buf, *end = buf + buf_size;

    while (ptr < end) {
        ptr = avpriv_find_start_code(ptr, end, &state);
        if (state == 0x1B3 || state == 0x1B6)
            return ptr - 4 - buf;
    }

    return 0;
}<|MERGE_RESOLUTION|>--- conflicted
+++ resolved
@@ -255,7 +255,7 @@
                                            AV_INPUT_BUFFER_PADDING_SIZE);
 
         if (!new_buffer) {
-            av_log(NULL, AV_LOG_ERROR, "Failed to reallocate parser buffer to %d\n", *buf_size + pc->index + FF_INPUT_BUFFER_PADDING_SIZE);
+            av_log(NULL, AV_LOG_ERROR, "Failed to reallocate parser buffer to %d\n", *buf_size + pc->index + AV_INPUT_BUFFER_PADDING_SIZE);
             pc->index = 0;
             return AVERROR(ENOMEM);
         }
@@ -272,17 +272,11 @@
     if (pc->index) {
         void *new_buffer = av_fast_realloc(pc->buffer, &pc->buffer_size,
                                            next + pc->index +
-<<<<<<< HEAD
-                                           FF_INPUT_BUFFER_PADDING_SIZE);
+                                           AV_INPUT_BUFFER_PADDING_SIZE);
         if (!new_buffer) {
-            av_log(NULL, AV_LOG_ERROR, "Failed to reallocate parser buffer to %d\n", next + pc->index + FF_INPUT_BUFFER_PADDING_SIZE);
+            av_log(NULL, AV_LOG_ERROR, "Failed to reallocate parser buffer to %d\n", next + pc->index + AV_INPUT_BUFFER_PADDING_SIZE);
             pc->overread_index =
             pc->index = 0;
-=======
-                                           AV_INPUT_BUFFER_PADDING_SIZE);
-
-        if (!new_buffer)
->>>>>>> 059a9348
             return AVERROR(ENOMEM);
         }
         pc->buffer = new_buffer;
