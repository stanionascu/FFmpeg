--- conflicted
+++ resolved
@@ -107,11 +107,7 @@
 #define FF_API_IDCT              (LIBAVCODEC_VERSION_MAJOR < 55)
 #endif
 #ifndef FF_API_DEINTERLACE
-<<<<<<< HEAD
-#define FF_API_DEINTERLACE       (LIBAVCODEC_VERSION_MAJOR < 55)
-=======
 #define FF_API_DEINTERLACE       (LIBAVCODEC_VERSION_MAJOR < 56)
->>>>>>> 54b298fe
 #endif
 
 #endif /* AVCODEC_VERSION_H */