--- conflicted
+++ resolved
@@ -29,13 +29,8 @@
 #include "libavutil/version.h"
 
 #define LIBAVCODEC_VERSION_MAJOR 56
-<<<<<<< HEAD
-#define LIBAVCODEC_VERSION_MINOR  4
-#define LIBAVCODEC_VERSION_MICRO 101
-=======
-#define LIBAVCODEC_VERSION_MINOR  3
-#define LIBAVCODEC_VERSION_MICRO  0
->>>>>>> 2df0c32e
+#define LIBAVCODEC_VERSION_MINOR  5
+#define LIBAVCODEC_VERSION_MICRO 100
 
 #define LIBAVCODEC_VERSION_INT  AV_VERSION_INT(LIBAVCODEC_VERSION_MAJOR, \
                                                LIBAVCODEC_VERSION_MINOR, \
@@ -173,17 +168,15 @@
 #ifndef FF_API_AFD
 #define FF_API_AFD               (LIBAVCODEC_VERSION_MAJOR < 57)
 #endif
-<<<<<<< HEAD
 #ifndef FF_API_VISMV
 /* XXX: don't forget to drop the -vismv documentation */
 #define FF_API_VISMV             (LIBAVCODEC_VERSION_MAJOR < 57)
 #endif
 #ifndef FF_API_DV_FRAME_PROFILE
 #define FF_API_DV_FRAME_PROFILE  (LIBAVCODEC_VERSION_MAJOR < 57)
-=======
+#endif
 #ifndef FF_API_AUDIOENC_DELAY
 #define FF_API_AUDIOENC_DELAY    (LIBAVCODEC_VERSION_MAJOR < 58)
->>>>>>> 2df0c32e
 #endif
 
 #endif /* AVCODEC_VERSION_H */