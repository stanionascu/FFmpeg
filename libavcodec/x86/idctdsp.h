/*
 * This file is part of FFmpeg.
 *
 * FFmpeg is free software; you can redistribute it and/or
 * modify it under the terms of the GNU Lesser General Public
 * License as published by the Free Software Foundation; either
 * version 2.1 of the License, or (at your option) any later version.
 *
 * FFmpeg is distributed in the hope that it will be useful,
 * but WITHOUT ANY WARRANTY; without even the implied warranty of
 * MERCHANTABILITY or FITNESS FOR A PARTICULAR PURPOSE.  See the GNU
 * Lesser General Public License for more details.
 *
 * You should have received a copy of the GNU Lesser General Public
 * License along with FFmpeg; if not, write to the Free Software
 * Foundation, Inc., 51 Franklin Street, Fifth Floor, Boston, MA 02110-1301 USA
 */

#ifndef AVCODEC_X86_IDCTDSP_H
#define AVCODEC_X86_IDCTDSP_H

#include <stddef.h>
#include <stdint.h>
#include <stddef.h>

void ff_add_pixels_clamped_mmx(const int16_t *block, uint8_t *pixels,
                               ptrdiff_t line_size);
<<<<<<< HEAD
void ff_add_pixels_clamped_sse2(const int16_t *block, uint8_t *pixels,
                                ptrdiff_t line_size);
void ff_put_pixels_clamped_mmx(const int16_t *block, uint8_t *pixels,
                               ptrdiff_t line_size);
void ff_put_pixels_clamped_sse2(const int16_t *block, uint8_t *pixels,
                                ptrdiff_t line_size);
void ff_put_signed_pixels_clamped_mmx(const int16_t *block, uint8_t *pixels,
                                      ptrdiff_t line_size);
void ff_put_signed_pixels_clamped_sse2(const int16_t *block, uint8_t *pixels,
                                       ptrdiff_t line_size);
=======
void ff_put_pixels_clamped_mmx(const int16_t *block, uint8_t *pixels,
                               ptrdiff_t line_size);
void ff_put_signed_pixels_clamped_mmx(const int16_t *block, uint8_t *pixels,
                                      ptrdiff_t line_size);
>>>>>>> 2ec9fa5e

#endif /* AVCODEC_X86_IDCTDSP_H */<|MERGE_RESOLUTION|>--- conflicted
+++ resolved
@@ -25,7 +25,6 @@
 
 void ff_add_pixels_clamped_mmx(const int16_t *block, uint8_t *pixels,
                                ptrdiff_t line_size);
-<<<<<<< HEAD
 void ff_add_pixels_clamped_sse2(const int16_t *block, uint8_t *pixels,
                                 ptrdiff_t line_size);
 void ff_put_pixels_clamped_mmx(const int16_t *block, uint8_t *pixels,
@@ -36,11 +35,6 @@
                                       ptrdiff_t line_size);
 void ff_put_signed_pixels_clamped_sse2(const int16_t *block, uint8_t *pixels,
                                        ptrdiff_t line_size);
-=======
-void ff_put_pixels_clamped_mmx(const int16_t *block, uint8_t *pixels,
-                               ptrdiff_t line_size);
-void ff_put_signed_pixels_clamped_mmx(const int16_t *block, uint8_t *pixels,
-                                      ptrdiff_t line_size);
->>>>>>> 2ec9fa5e
+
 
 #endif /* AVCODEC_X86_IDCTDSP_H */