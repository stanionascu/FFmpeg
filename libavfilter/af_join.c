/*
 *
 * This file is part of Libav.
 *
 * Libav is free software; you can redistribute it and/or
 * modify it under the terms of the GNU Lesser General Public
 * License as published by the Free Software Foundation; either
 * version 2.1 of the License, or (at your option) any later version.
 *
 * Libav is distributed in the hope that it will be useful,
 * but WITHOUT ANY WARRANTY; without even the implied warranty of
 * MERCHANTABILITY or FITNESS FOR A PARTICULAR PURPOSE.  See the GNU
 * Lesser General Public License for more details.
 *
 * You should have received a copy of the GNU Lesser General Public
 * License along with Libav; if not, write to the Free Software
 * Foundation, Inc., 51 Franklin Street, Fifth Floor, Boston, MA 02110-1301 USA
 */

/**
 * @file
 * Audio join filter
 *
 * Join multiple audio inputs as different channels in
 * a single output
 */

#include "libavutil/audioconvert.h"
#include "libavutil/avassert.h"
#include "libavutil/common.h"
#include "libavutil/opt.h"

#include "audio.h"
#include "avfilter.h"
#include "formats.h"
#include "internal.h"

typedef struct ChannelMap {
    int input;                ///< input stream index
    int       in_channel_idx; ///< index of in_channel in the input stream data
    uint64_t  in_channel;     ///< layout describing the input channel
    uint64_t out_channel;     ///< layout describing the output channel
} ChannelMap;

typedef struct JoinContext {
    const AVClass *class;

    int inputs;
    char *map;
    char    *channel_layout_str;
    uint64_t channel_layout;

    int      nb_channels;
    ChannelMap *channels;

    /**
     * Temporary storage for input frames, until we get one on each input.
     */
    AVFilterBufferRef **input_frames;

    /**
     *  Temporary storage for data pointers, for assembling the output buffer.
     */
    uint8_t **data;
} JoinContext;

/**
 * To avoid copying the data from input buffers, this filter creates
 * a custom output buffer that stores references to all inputs and
 * unrefs them on free.
 */
typedef struct JoinBufferPriv {
    AVFilterBufferRef **in_buffers;
    int              nb_in_buffers;
} JoinBufferPriv;

#define OFFSET(x) offsetof(JoinContext, x)
#define A AV_OPT_FLAG_AUDIO_PARAM
#define F AV_OPT_FLAG_FILTERING_PARAM
static const AVOption join_options[] = {
    { "inputs",         "Number of input streams.", OFFSET(inputs),             AV_OPT_TYPE_INT,    { .i64 = 2 }, 1, INT_MAX,       A|F },
    { "channel_layout", "Channel layout of the "
                        "output stream.",           OFFSET(channel_layout_str), AV_OPT_TYPE_STRING, {.str = "stereo"}, 0, 0, A|F },
    { "map",            "A comma-separated list of channels maps in the format "
                        "'input_stream.input_channel-output_channel.",
                                                    OFFSET(map),                AV_OPT_TYPE_STRING,                 .flags = A|F },
    { NULL },
};

static const AVClass join_class = {
    .class_name = "join filter",
    .item_name  = av_default_item_name,
    .option     = join_options,
    .version    = LIBAVUTIL_VERSION_INT,
};

static int filter_samples(AVFilterLink *link, AVFilterBufferRef *buf)
{
    AVFilterContext *ctx = link->dst;
    JoinContext       *s = ctx->priv;
    int i;

    for (i = 0; i < ctx->nb_inputs; i++)
        if (link == ctx->inputs[i])
            break;
    av_assert0(i < ctx->nb_inputs);
    av_assert0(!s->input_frames[i]);
    s->input_frames[i] = buf;

    return 0;
}

static int parse_maps(AVFilterContext *ctx)
{
    JoinContext *s = ctx->priv;
    char *cur      = s->map;

    while (cur && *cur) {
        char *sep, *next, *p;
        uint64_t in_channel = 0, out_channel = 0;
        int input_idx, out_ch_idx, in_ch_idx;

        next = strchr(cur, ',');
        if (next)
            *next++ = 0;

        /* split the map into input and output parts */
        if (!(sep = strchr(cur, '-'))) {
            av_log(ctx, AV_LOG_ERROR, "Missing separator '-' in channel "
                   "map '%s'\n", cur);
            return AVERROR(EINVAL);
        }
        *sep++ = 0;

#define PARSE_CHANNEL(str, var, inout)                                         \
        if (!(var = av_get_channel_layout(str))) {                             \
            av_log(ctx, AV_LOG_ERROR, "Invalid " inout " channel: %s.\n", str);\
            return AVERROR(EINVAL);                                            \
        }                                                                      \
        if (av_get_channel_layout_nb_channels(var) != 1) {                     \
            av_log(ctx, AV_LOG_ERROR, "Channel map describes more than one "   \
                   inout " channel.\n");                                       \
            return AVERROR(EINVAL);                                            \
        }

        /* parse output channel */
        PARSE_CHANNEL(sep, out_channel, "output");
        if (!(out_channel & s->channel_layout)) {
            av_log(ctx, AV_LOG_ERROR, "Output channel '%s' is not present in "
                   "requested channel layout.\n", sep);
            return AVERROR(EINVAL);
        }

        out_ch_idx = av_get_channel_layout_channel_index(s->channel_layout,
                                                         out_channel);
        if (s->channels[out_ch_idx].input >= 0) {
            av_log(ctx, AV_LOG_ERROR, "Multiple maps for output channel "
                   "'%s'.\n", sep);
            return AVERROR(EINVAL);
        }

        /* parse input channel */
        input_idx = strtol(cur, &cur, 0);
        if (input_idx < 0 || input_idx >= s->inputs) {
            av_log(ctx, AV_LOG_ERROR, "Invalid input stream index: %d.\n",
                   input_idx);
            return AVERROR(EINVAL);
        }

        if (*cur)
            cur++;

        in_ch_idx = strtol(cur, &p, 0);
        if (p == cur) {
            /* channel specifier is not a number,
             * try to parse as channel name */
            PARSE_CHANNEL(cur, in_channel, "input");
        }

        s->channels[out_ch_idx].input      = input_idx;
        if (in_channel)
            s->channels[out_ch_idx].in_channel = in_channel;
        else
            s->channels[out_ch_idx].in_channel_idx = in_ch_idx;

        cur = next;
    }
    return 0;
}

static int join_init(AVFilterContext *ctx, const char *args)
{
    JoinContext *s = ctx->priv;
    int ret, i;

    s->class = &join_class;
    av_opt_set_defaults(s);
    if ((ret = av_set_options_string(s, args, "=", ":")) < 0)
        return ret;

    if (!(s->channel_layout = av_get_channel_layout(s->channel_layout_str))) {
        av_log(ctx, AV_LOG_ERROR, "Error parsing channel layout '%s'.\n",
               s->channel_layout_str);
        ret = AVERROR(EINVAL);
        goto fail;
    }

    s->nb_channels  = av_get_channel_layout_nb_channels(s->channel_layout);
    s->channels     = av_mallocz(sizeof(*s->channels) * s->nb_channels);
    s->data         = av_mallocz(sizeof(*s->data)     * s->nb_channels);
    s->input_frames = av_mallocz(sizeof(*s->input_frames) * s->inputs);
    if (!s->channels || !s->data || !s->input_frames) {
        ret = AVERROR(ENOMEM);
        goto fail;
    }

    for (i = 0; i < s->nb_channels; i++) {
        s->channels[i].out_channel = av_channel_layout_extract_channel(s->channel_layout, i);
        s->channels[i].input       = -1;
    }

    if ((ret = parse_maps(ctx)) < 0)
        goto fail;

    for (i = 0; i < s->inputs; i++) {
        char name[32];
        AVFilterPad pad = { 0 };

        snprintf(name, sizeof(name), "input%d", i);
        pad.type           = AVMEDIA_TYPE_AUDIO;
        pad.name           = av_strdup(name);
        pad.filter_samples = filter_samples;

        pad.needs_fifo = 1;

        ff_insert_inpad(ctx, i, &pad);
    }

fail:
    av_opt_free(s);
    return ret;
}

static void join_uninit(AVFilterContext *ctx)
{
    JoinContext *s = ctx->priv;
    int i;

    for (i = 0; i < ctx->nb_inputs; i++) {
        av_freep(&ctx->input_pads[i].name);
        avfilter_unref_bufferp(&s->input_frames[i]);
    }

    av_freep(&s->channels);
    av_freep(&s->data);
    av_freep(&s->input_frames);
}

static int join_query_formats(AVFilterContext *ctx)
{
    JoinContext *s = ctx->priv;
    AVFilterChannelLayouts *layouts = NULL;
    int i;

    ff_add_channel_layout(&layouts, s->channel_layout);
    ff_channel_layouts_ref(layouts, &ctx->outputs[0]->in_channel_layouts);

    for (i = 0; i < ctx->nb_inputs; i++)
        ff_channel_layouts_ref(ff_all_channel_layouts(),
                               &ctx->inputs[i]->out_channel_layouts);

    ff_set_common_formats    (ctx, ff_planar_sample_fmts());
    ff_set_common_samplerates(ctx, ff_all_samplerates());

    return 0;
}

static void guess_map_matching(AVFilterContext *ctx, ChannelMap *ch,
                               uint64_t *inputs)
{
    int i;

    for (i = 0; i < ctx->nb_inputs; i++) {
        AVFilterLink *link = ctx->inputs[i];

        if (ch->out_channel & link->channel_layout &&
            !(ch->out_channel & inputs[i])) {
            ch->input      = i;
            ch->in_channel = ch->out_channel;
            inputs[i]     |= ch->out_channel;
            return;
        }
    }
}

static void guess_map_any(AVFilterContext *ctx, ChannelMap *ch,
                          uint64_t *inputs)
{
    int i;

    for (i = 0; i < ctx->nb_inputs; i++) {
        AVFilterLink *link = ctx->inputs[i];

        if ((inputs[i] & link->channel_layout) != link->channel_layout) {
            uint64_t unused = link->channel_layout & ~inputs[i];

            ch->input      = i;
            ch->in_channel = av_channel_layout_extract_channel(unused, 0);
            inputs[i]     |= ch->in_channel;
            return;
        }
    }
}

static int join_config_output(AVFilterLink *outlink)
{
    AVFilterContext *ctx = outlink->src;
    JoinContext       *s = ctx->priv;
    uint64_t *inputs;   // nth element tracks which channels are used from nth input
    int i, ret = 0;

    /* initialize inputs to user-specified mappings */
    if (!(inputs = av_mallocz(sizeof(*inputs) * ctx->nb_inputs)))
        return AVERROR(ENOMEM);
    for (i = 0; i < s->nb_channels; i++) {
        ChannelMap *ch = &s->channels[i];
        AVFilterLink *inlink;

        if (ch->input < 0)
            continue;

        inlink = ctx->inputs[ch->input];

        if (!ch->in_channel)
            ch->in_channel = av_channel_layout_extract_channel(inlink->channel_layout,
                                                               ch->in_channel_idx);

        if (!(ch->in_channel & inlink->channel_layout)) {
            av_log(ctx, AV_LOG_ERROR, "Requested channel %s is not present in "
                   "input stream #%d.\n", av_get_channel_name(ch->in_channel),
                   ch->input);
            ret = AVERROR(EINVAL);
            goto fail;
        }

        inputs[ch->input] |= ch->in_channel;
    }

    /* guess channel maps when not explicitly defined */
    /* first try unused matching channels */
    for (i = 0; i < s->nb_channels; i++) {
        ChannelMap *ch = &s->channels[i];

        if (ch->input < 0)
            guess_map_matching(ctx, ch, inputs);
    }

    /* if the above failed, try to find _any_ unused input channel */
    for (i = 0; i < s->nb_channels; i++) {
        ChannelMap *ch = &s->channels[i];

        if (ch->input < 0)
            guess_map_any(ctx, ch, inputs);

        if (ch->input < 0) {
            av_log(ctx, AV_LOG_ERROR, "Could not find input channel for "
                   "output channel '%s'.\n",
                   av_get_channel_name(ch->out_channel));
            goto fail;
        }

        ch->in_channel_idx = av_get_channel_layout_channel_index(ctx->inputs[ch->input]->channel_layout,
                                                                 ch->in_channel);
    }

    /* print mappings */
    av_log(ctx, AV_LOG_VERBOSE, "mappings: ");
    for (i = 0; i < s->nb_channels; i++) {
        ChannelMap *ch = &s->channels[i];
        av_log(ctx, AV_LOG_VERBOSE, "%d.%s => %s ", ch->input,
               av_get_channel_name(ch->in_channel),
               av_get_channel_name(ch->out_channel));
    }
    av_log(ctx, AV_LOG_VERBOSE, "\n");

    for (i = 0; i < ctx->nb_inputs; i++) {
        if (!inputs[i])
            av_log(ctx, AV_LOG_WARNING, "No channels are used from input "
                   "stream %d.\n", i);
    }

fail:
    av_freep(&inputs);
    return ret;
}

static void join_free_buffer(AVFilterBuffer *buf)
{
    JoinBufferPriv *priv = buf->priv;

    if (priv) {
        int i;

        for (i = 0; i < priv->nb_in_buffers; i++)
            avfilter_unref_bufferp(&priv->in_buffers[i]);

        av_freep(&priv->in_buffers);
        av_freep(&buf->priv);
    }

    if (buf->extended_data != buf->data)
        av_freep(&buf->extended_data);
    av_freep(&buf);
}

static int join_request_frame(AVFilterLink *outlink)
{
    AVFilterContext *ctx = outlink->src;
    JoinContext *s       = ctx->priv;
    AVFilterBufferRef *buf;
    JoinBufferPriv *priv;
    int linesize   = INT_MAX;
    int perms      = ~0;
    int nb_samples = 0;
    int i, j, ret;

    /* get a frame on each input */
    for (i = 0; i < ctx->nb_inputs; i++) {
        AVFilterLink *inlink = ctx->inputs[i];

        if (!s->input_frames[i] &&
            (ret = ff_request_frame(inlink)) < 0)
            return ret;

        /* request the same number of samples on all inputs */
        if (i == 0) {
            nb_samples = s->input_frames[0]->audio->nb_samples;

            for (j = 1; !i && j < ctx->nb_inputs; j++)
                ctx->inputs[j]->request_samples = nb_samples;
        }
    }

    for (i = 0; i < s->nb_channels; i++) {
        ChannelMap *ch = &s->channels[i];
        AVFilterBufferRef *cur_buf = s->input_frames[ch->input];

        s->data[i] = cur_buf->extended_data[ch->in_channel_idx];
        linesize   = FFMIN(linesize, cur_buf->linesize[0]);
        perms     &= cur_buf->perms;
    }

    av_assert0(nb_samples > 0);
    buf = avfilter_get_audio_buffer_ref_from_arrays(s->data, linesize, perms,
                                                    nb_samples, outlink->format,
                                                    outlink->channel_layout);
    if (!buf)
        return AVERROR(ENOMEM);

    buf->buf->free = join_free_buffer;
    buf->pts       = s->input_frames[0]->pts;

    if (!(priv = av_mallocz(sizeof(*priv))))
        goto fail;
    if (!(priv->in_buffers = av_mallocz(sizeof(*priv->in_buffers) * ctx->nb_inputs)))
        goto fail;

    for (i = 0; i < ctx->nb_inputs; i++)
        priv->in_buffers[i] = s->input_frames[i];
    priv->nb_in_buffers = ctx->nb_inputs;
    buf->buf->priv      = priv;

    ret = ff_filter_samples(outlink, buf);

    memset(s->input_frames, 0, sizeof(*s->input_frames) * ctx->nb_inputs);

    return ret;

fail:
    avfilter_unref_buffer(buf);
    if (priv)
        av_freep(&priv->in_buffers);
    av_freep(&priv);
    return AVERROR(ENOMEM);
}

static const AVFilterPad avfilter_af_join_outputs[] = {
    {
        .name          = "default",
        .type          = AVMEDIA_TYPE_AUDIO,
        .config_props  = join_config_output,
        .request_frame = join_request_frame,
    },
    { NULL }
};

AVFilter avfilter_af_join = {
    .name           = "join",
    .description    = NULL_IF_CONFIG_SMALL("Join multiple audio streams into "
                                           "multi-channel output"),
    .priv_size      = sizeof(JoinContext),

    .init           = join_init,
    .uninit         = join_uninit,
    .query_formats  = join_query_formats,

    .inputs  = NULL,
<<<<<<< HEAD
    .outputs = (const AVFilterPad[]){{ .name          = "default",
                                       .type          = AVMEDIA_TYPE_AUDIO,
                                       .config_props  = join_config_output,
                                       .request_frame = join_request_frame, },
                                     { NULL }},
    .priv_class = &join_class,
=======
    .outputs = avfilter_af_join_outputs,
>>>>>>> 4436f25a
};<|MERGE_RESOLUTION|>--- conflicted
+++ resolved
@@ -505,14 +505,6 @@
     .query_formats  = join_query_formats,
 
     .inputs  = NULL,
-<<<<<<< HEAD
-    .outputs = (const AVFilterPad[]){{ .name          = "default",
-                                       .type          = AVMEDIA_TYPE_AUDIO,
-                                       .config_props  = join_config_output,
-                                       .request_frame = join_request_frame, },
-                                     { NULL }},
+    .outputs = avfilter_af_join_outputs,
     .priv_class = &join_class,
-=======
-    .outputs = avfilter_af_join_outputs,
->>>>>>> 4436f25a
 };