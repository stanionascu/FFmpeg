--- conflicted
+++ resolved
@@ -106,19 +106,6 @@
 
     .priv_size = sizeof(SliceContext),
 
-<<<<<<< HEAD
-    .inputs    = (const AVFilterPad[]) {{ .name       = "default",
-                                    .type             = AVMEDIA_TYPE_VIDEO,
-                                    .get_video_buffer = ff_null_get_video_buffer,
-                                    .start_frame      = start_frame,
-                                    .draw_slice       = draw_slice,
-                                    .config_props     = config_props,
-                                    .end_frame        = ff_null_end_frame, },
-                                  { .name = NULL}},
-    .outputs   = (const AVFilterPad[]) {{ .name      = "default",
-                                    .type            = AVMEDIA_TYPE_VIDEO, },
-                                  { .name = NULL}},
-=======
     .inputs    = (const AVFilterPad[]) {{ .name             = "default",
                                           .type             = AVMEDIA_TYPE_VIDEO,
                                           .get_video_buffer = ff_null_get_video_buffer,
@@ -130,5 +117,4 @@
     .outputs   = (const AVFilterPad[]) {{ .name            = "default",
                                           .type            = AVMEDIA_TYPE_VIDEO, },
                                         { .name = NULL}},
->>>>>>> 1470ce21
 };