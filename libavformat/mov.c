/*
 * MOV demuxer
 * Copyright (c) 2001 Fabrice Bellard
 * Copyright (c) 2009 Baptiste Coudurier <baptiste dot coudurier at gmail dot com>
 *
 * first version by Francois Revol <revol@free.fr>
 * seek function by Gael Chardon <gael.dev@4now.net>
 *
 * This file is part of FFmpeg.
 *
 * FFmpeg is free software; you can redistribute it and/or
 * modify it under the terms of the GNU Lesser General Public
 * License as published by the Free Software Foundation; either
 * version 2.1 of the License, or (at your option) any later version.
 *
 * FFmpeg is distributed in the hope that it will be useful,
 * but WITHOUT ANY WARRANTY; without even the implied warranty of
 * MERCHANTABILITY or FITNESS FOR A PARTICULAR PURPOSE.  See the GNU
 * Lesser General Public License for more details.
 *
 * You should have received a copy of the GNU Lesser General Public
 * License along with FFmpeg; if not, write to the Free Software
 * Foundation, Inc., 51 Franklin Street, Fifth Floor, Boston, MA 02110-1301 USA
 */

#include <inttypes.h>
#include <limits.h>
#include <stdint.h>

#include "libavutil/attributes.h"
#include "libavutil/channel_layout.h"
#include "libavutil/display.h"
#include "libavutil/intreadwrite.h"
#include "libavutil/intfloat.h"
#include "libavutil/mathematics.h"
#include "libavutil/time_internal.h"
#include "libavutil/avstring.h"
#include "libavutil/dict.h"
#include "libavutil/opt.h"
#include "libavutil/timecode.h"
#include "libavcodec/ac3tab.h"
#include "avformat.h"
#include "internal.h"
#include "avio_internal.h"
#include "riff.h"
#include "isom.h"
#include "libavcodec/get_bits.h"
#include "id3v1.h"
#include "mov_chan.h"
#include "replaygain.h"

#if CONFIG_ZLIB
#include <zlib.h>
#endif

#include "qtpalette.h"


#undef NDEBUG
#include <assert.h>

/* those functions parse an atom */
/* links atom IDs to parse functions */
typedef struct MOVParseTableEntry {
    uint32_t type;
    int (*parse)(MOVContext *ctx, AVIOContext *pb, MOVAtom atom);
} MOVParseTableEntry;

static int mov_read_default(MOVContext *c, AVIOContext *pb, MOVAtom atom);
static int mov_read_mfra(MOVContext *c, AVIOContext *f);

static int mov_metadata_track_or_disc_number(MOVContext *c, AVIOContext *pb,
                                             unsigned len, const char *key)
{
    char buf[16];

    short current, total = 0;
    avio_rb16(pb); // unknown
    current = avio_rb16(pb);
    if (len >= 6)
        total = avio_rb16(pb);
    if (!total)
        snprintf(buf, sizeof(buf), "%d", current);
    else
        snprintf(buf, sizeof(buf), "%d/%d", current, total);
    c->fc->event_flags |= AVFMT_EVENT_FLAG_METADATA_UPDATED;
    av_dict_set(&c->fc->metadata, key, buf, 0);

    return 0;
}

static int mov_metadata_int8_bypass_padding(MOVContext *c, AVIOContext *pb,
                                            unsigned len, const char *key)
{
    /* bypass padding bytes */
    avio_r8(pb);
    avio_r8(pb);
    avio_r8(pb);

    c->fc->event_flags |= AVFMT_EVENT_FLAG_METADATA_UPDATED;
    av_dict_set_int(&c->fc->metadata, key, avio_r8(pb), 0);

    return 0;
}

static int mov_metadata_int8_no_padding(MOVContext *c, AVIOContext *pb,
                                        unsigned len, const char *key)
{
    c->fc->event_flags |= AVFMT_EVENT_FLAG_METADATA_UPDATED;
    av_dict_set_int(&c->fc->metadata, key, avio_r8(pb), 0);

    return 0;
}

static int mov_metadata_gnre(MOVContext *c, AVIOContext *pb,
                             unsigned len, const char *key)
{
    short genre;

    avio_r8(pb); // unknown

    genre = avio_r8(pb);
    if (genre < 1 || genre > ID3v1_GENRE_MAX)
        return 0;
    c->fc->event_flags |= AVFMT_EVENT_FLAG_METADATA_UPDATED;
    av_dict_set(&c->fc->metadata, key, ff_id3v1_genre_str[genre-1], 0);

    return 0;
}

static const uint32_t mac_to_unicode[128] = {
    0x00C4,0x00C5,0x00C7,0x00C9,0x00D1,0x00D6,0x00DC,0x00E1,
    0x00E0,0x00E2,0x00E4,0x00E3,0x00E5,0x00E7,0x00E9,0x00E8,
    0x00EA,0x00EB,0x00ED,0x00EC,0x00EE,0x00EF,0x00F1,0x00F3,
    0x00F2,0x00F4,0x00F6,0x00F5,0x00FA,0x00F9,0x00FB,0x00FC,
    0x2020,0x00B0,0x00A2,0x00A3,0x00A7,0x2022,0x00B6,0x00DF,
    0x00AE,0x00A9,0x2122,0x00B4,0x00A8,0x2260,0x00C6,0x00D8,
    0x221E,0x00B1,0x2264,0x2265,0x00A5,0x00B5,0x2202,0x2211,
    0x220F,0x03C0,0x222B,0x00AA,0x00BA,0x03A9,0x00E6,0x00F8,
    0x00BF,0x00A1,0x00AC,0x221A,0x0192,0x2248,0x2206,0x00AB,
    0x00BB,0x2026,0x00A0,0x00C0,0x00C3,0x00D5,0x0152,0x0153,
    0x2013,0x2014,0x201C,0x201D,0x2018,0x2019,0x00F7,0x25CA,
    0x00FF,0x0178,0x2044,0x20AC,0x2039,0x203A,0xFB01,0xFB02,
    0x2021,0x00B7,0x201A,0x201E,0x2030,0x00C2,0x00CA,0x00C1,
    0x00CB,0x00C8,0x00CD,0x00CE,0x00CF,0x00CC,0x00D3,0x00D4,
    0xF8FF,0x00D2,0x00DA,0x00DB,0x00D9,0x0131,0x02C6,0x02DC,
    0x00AF,0x02D8,0x02D9,0x02DA,0x00B8,0x02DD,0x02DB,0x02C7,
};

static int mov_read_mac_string(MOVContext *c, AVIOContext *pb, int len,
                               char *dst, int dstlen)
{
    char *p = dst;
    char *end = dst+dstlen-1;
    int i;

    for (i = 0; i < len; i++) {
        uint8_t t, c = avio_r8(pb);
        if (c < 0x80 && p < end)
            *p++ = c;
        else if (p < end)
            PUT_UTF8(mac_to_unicode[c-0x80], t, if (p < end) *p++ = t;);
    }
    *p = 0;
    return p - dst;
}

static int mov_read_covr(MOVContext *c, AVIOContext *pb, int type, int len)
{
    AVPacket pkt;
    AVStream *st;
    MOVStreamContext *sc;
    enum AVCodecID id;
    int ret;

    switch (type) {
    case 0xd:  id = AV_CODEC_ID_MJPEG; break;
    case 0xe:  id = AV_CODEC_ID_PNG;   break;
    case 0x1b: id = AV_CODEC_ID_BMP;   break;
    default:
        av_log(c->fc, AV_LOG_WARNING, "Unknown cover type: 0x%x.\n", type);
        avio_skip(pb, len);
        return 0;
    }

    st = avformat_new_stream(c->fc, NULL);
    if (!st)
        return AVERROR(ENOMEM);
    sc = av_mallocz(sizeof(*sc));
    if (!sc)
        return AVERROR(ENOMEM);
    st->priv_data = sc;

    ret = av_get_packet(pb, &pkt, len);
    if (ret < 0)
        return ret;

    st->disposition              |= AV_DISPOSITION_ATTACHED_PIC;

    st->attached_pic              = pkt;
    st->attached_pic.stream_index = st->index;
    st->attached_pic.flags       |= AV_PKT_FLAG_KEY;

    st->codec->codec_type = AVMEDIA_TYPE_VIDEO;
    st->codec->codec_id   = id;

    return 0;
}

static int mov_metadata_loci(MOVContext *c, AVIOContext *pb, unsigned len)
{
    char language[4] = { 0 };
    char buf[100];
    uint16_t langcode = 0;
    double longitude, latitude;
    const char *key = "location";

    if (len < 4 + 2 + 1 + 1 + 4 + 4 + 4)
        return AVERROR_INVALIDDATA;

    avio_skip(pb, 4); // version+flags
    langcode = avio_rb16(pb);
    ff_mov_lang_to_iso639(langcode, language);
    len -= 6;

    len -= avio_get_str(pb, len, buf, sizeof(buf)); // place name
    if (len < 1)
        return AVERROR_INVALIDDATA;
    avio_skip(pb, 1); // role
    len -= 1;

    if (len < 14)
        return AVERROR_INVALIDDATA;
    longitude = ((int32_t) avio_rb32(pb)) / (float) (1 << 16);
    latitude  = ((int32_t) avio_rb32(pb)) / (float) (1 << 16);

    // Try to output in the same format as the ?xyz field
    snprintf(buf, sizeof(buf), "%+08.4f%+09.4f/", latitude, longitude);
    if (*language && strcmp(language, "und")) {
        char key2[16];
        snprintf(key2, sizeof(key2), "%s-%s", key, language);
        av_dict_set(&c->fc->metadata, key2, buf, 0);
    }
    c->fc->event_flags |= AVFMT_EVENT_FLAG_METADATA_UPDATED;
    return av_dict_set(&c->fc->metadata, key, buf, 0);
}

static int mov_read_udta_string(MOVContext *c, AVIOContext *pb, MOVAtom atom)
{
    char tmp_key[5];
    char key2[32], language[4] = {0};
    char *str = NULL;
    const char *key = NULL;
    uint16_t langcode = 0;
    uint32_t data_type = 0, str_size, str_size_alloc;
    int (*parse)(MOVContext*, AVIOContext*, unsigned, const char*) = NULL;
    int raw = 0;

    switch (atom.type) {
    case MKTAG( '@','P','R','M'): key = "premiere_version"; raw = 1; break;
    case MKTAG( '@','P','R','Q'): key = "quicktime_version"; raw = 1; break;
    case MKTAG( 'X','M','P','_'):
        if (c->export_xmp) { key = "xmp"; raw = 1; } break;
    case MKTAG( 'a','A','R','T'): key = "album_artist";    break;
<<<<<<< HEAD
=======
    case MKTAG( 'a','k','I','D'): key = "account_type";
        parse = mov_metadata_int8_no_padding; break;
    case MKTAG( 'a','p','I','D'): key = "account_id"; break;
    case MKTAG( 'c','a','t','g'): key = "category"; break;
>>>>>>> e2e07dba
    case MKTAG( 'c','p','i','l'): key = "compilation";
        parse = mov_metadata_int8_no_padding; break;
    case MKTAG( 'c','p','r','t'): key = "copyright"; break;
    case MKTAG( 'd','e','s','c'): key = "description"; break;
    case MKTAG( 'd','i','s','k'): key = "disc";
        parse = mov_metadata_track_or_disc_number; break;
    case MKTAG( 'e','g','i','d'): key = "episode_uid";
        parse = mov_metadata_int8_no_padding; break;
    case MKTAG( 'g','n','r','e'): key = "genre";
        parse = mov_metadata_gnre; break;
    case MKTAG( 'h','d','v','d'): key = "hd_video";
        parse = mov_metadata_int8_no_padding; break;
    case MKTAG( 'k','e','y','w'): key = "keywords";  break;
    case MKTAG( 'l','d','e','s'): key = "synopsis";  break;
    case MKTAG( 'l','o','c','i'):
        return mov_metadata_loci(c, pb, atom.size);
    case MKTAG( 'p','c','s','t'): key = "podcast";
        parse = mov_metadata_int8_no_padding; break;
    case MKTAG( 'p','g','a','p'): key = "gapless_playback";
        parse = mov_metadata_int8_no_padding; break;
    case MKTAG( 'p','u','r','d'): key = "purchase_date"; break;
    case MKTAG( 'r','t','n','g'): key = "rating";
        parse = mov_metadata_int8_no_padding; break;
    case MKTAG( 's','o','a','a'): key = "sort_album_artist"; break;
    case MKTAG( 's','o','a','l'): key = "sort_album";   break;
    case MKTAG( 's','o','a','r'): key = "sort_artist";  break;
    case MKTAG( 's','o','c','o'): key = "sort_composer"; break;
    case MKTAG( 's','o','n','m'): key = "sort_name";    break;
    case MKTAG( 's','o','s','n'): key = "sort_show";    break;
    case MKTAG( 's','t','i','k'): key = "media_type";
        parse = mov_metadata_int8_no_padding; break;
    case MKTAG( 't','r','k','n'): key = "track";
        parse = mov_metadata_track_or_disc_number; break;
    case MKTAG( 't','v','e','n'): key = "episode_id"; break;
    case MKTAG( 't','v','e','s'): key = "episode_sort";
        parse = mov_metadata_int8_bypass_padding; break;
    case MKTAG( 't','v','n','n'): key = "network";   break;
    case MKTAG( 't','v','s','h'): key = "show";      break;
    case MKTAG( 't','v','s','n'): key = "season_number";
        parse = mov_metadata_int8_bypass_padding; break;
    case MKTAG(0xa9,'A','R','T'): key = "artist";    break;
    case MKTAG(0xa9,'a','l','b'): key = "album";     break;
    case MKTAG(0xa9,'a','u','t'): key = "artist";    break;
    case MKTAG(0xa9,'c','m','t'): key = "comment";   break;
    case MKTAG(0xa9,'c','p','y'): key = "copyright"; break;
    case MKTAG(0xa9,'d','a','y'): key = "date";      break;
    case MKTAG(0xa9,'e','n','c'): key = "encoder";   break;
    case MKTAG(0xa9,'g','e','n'): key = "genre";     break;
    case MKTAG(0xa9,'g','r','p'): key = "grouping";  break;
    case MKTAG(0xa9,'i','n','f'): key = "comment";   break;
    case MKTAG(0xa9,'l','y','r'): key = "lyrics";    break;
<<<<<<< HEAD
    case MKTAG(0xa9,'m','a','k'): key = "make";      break;
    case MKTAG(0xa9,'m','o','d'): key = "model";     break;
=======
>>>>>>> e2e07dba
    case MKTAG(0xa9,'n','a','m'): key = "title";     break;
    case MKTAG(0xa9,'s','t','3'): key = "subtitle";  break;
    case MKTAG(0xa9,'s','w','r'): key = "encoder";   break;
    case MKTAG(0xa9,'t','o','o'): key = "encoder";   break;
    case MKTAG(0xa9,'w','r','t'): key = "composer";  break;
    case MKTAG(0xa9,'x','y','z'): key = "location";  break;
    }

    if (c->itunes_metadata && atom.size > 8) {
        int data_size = avio_rb32(pb);
        int tag = avio_rl32(pb);
        if (tag == MKTAG('d','a','t','a')) {
            data_type = avio_rb32(pb); // type
            avio_rb32(pb); // unknown
            str_size = data_size - 16;
            atom.size -= 16;

            if (atom.type == MKTAG('c', 'o', 'v', 'r')) {
                int ret = mov_read_covr(c, pb, data_type, str_size);
                if (ret < 0) {
                    av_log(c->fc, AV_LOG_ERROR, "Error parsing cover art.\n");
                }
                return ret;
            }
        } else return 0;
    } else if (atom.size > 4 && key && !c->itunes_metadata && !raw) {
        str_size = avio_rb16(pb); // string length
        langcode = avio_rb16(pb);
        ff_mov_lang_to_iso639(langcode, language);
        atom.size -= 4;
    } else
        str_size = atom.size;

    if (c->export_all && !key) {
        snprintf(tmp_key, 5, "%.4s", (char*)&atom.type);
        key = tmp_key;
    }

    if (!key)
        return 0;
    if (atom.size < 0)
        return AVERROR_INVALIDDATA;

    // worst-case requirement for output string in case of utf8 coded input
    str_size_alloc = raw ? str_size + 1 : str_size * 2;
    str = av_malloc(str_size_alloc);
    if (!str)
        return AVERROR(ENOMEM);

    if (parse)
        parse(c, pb, str_size, key);
    else {
        if (!raw && (data_type == 3 || (data_type == 0 && (langcode < 0x400 || langcode == 0x7fff)))) { // MAC Encoded
            mov_read_mac_string(c, pb, str_size, str, str_size_alloc);
        } else {
            int ret = avio_read(pb, str, str_size);
            if (ret != str_size) {
                av_freep(&str);
                return ret < 0 ? ret : AVERROR_INVALIDDATA;
            }
            str[str_size] = 0;
        }
        c->fc->event_flags |= AVFMT_EVENT_FLAG_METADATA_UPDATED;
        av_dict_set(&c->fc->metadata, key, str, 0);
        if (*language && strcmp(language, "und")) {
            snprintf(key2, sizeof(key2), "%s-%s", key, language);
            av_dict_set(&c->fc->metadata, key2, str, 0);
        }
    }
    av_dlog(c->fc, "lang \"%3s\" ", language);
    av_dlog(c->fc, "tag \"%s\" value \"%s\" atom \"%.4s\" %d %"PRId64"\n",
            key, str, (char*)&atom.type, str_size_alloc, atom.size);

    av_freep(&str);
    return 0;
}

static int mov_read_chpl(MOVContext *c, AVIOContext *pb, MOVAtom atom)
{
    int64_t start;
    int i, nb_chapters, str_len, version;
    char str[256+1];

    if ((atom.size -= 5) < 0)
        return 0;

    version = avio_r8(pb);
    avio_rb24(pb);
    if (version)
        avio_rb32(pb); // ???
    nb_chapters = avio_r8(pb);

    for (i = 0; i < nb_chapters; i++) {
        if (atom.size < 9)
            return 0;

        start = avio_rb64(pb);
        str_len = avio_r8(pb);

        if ((atom.size -= 9+str_len) < 0)
            return 0;

        avio_read(pb, str, str_len);
        str[str_len] = 0;
        avpriv_new_chapter(c->fc, i, (AVRational){1,10000000}, start, AV_NOPTS_VALUE, str);
    }
    return 0;
}

#define MIN_DATA_ENTRY_BOX_SIZE 12
static int mov_read_dref(MOVContext *c, AVIOContext *pb, MOVAtom atom)
{
    AVStream *st;
    MOVStreamContext *sc;
    int entries, i, j;

    if (c->fc->nb_streams < 1)
        return 0;
    st = c->fc->streams[c->fc->nb_streams-1];
    sc = st->priv_data;

    avio_rb32(pb); // version + flags
    entries = avio_rb32(pb);
    if (entries >  (atom.size - 1) / MIN_DATA_ENTRY_BOX_SIZE + 1 ||
        entries >= UINT_MAX / sizeof(*sc->drefs))
        return AVERROR_INVALIDDATA;
    av_free(sc->drefs);
    sc->drefs_count = 0;
    sc->drefs = av_mallocz(entries * sizeof(*sc->drefs));
    if (!sc->drefs)
        return AVERROR(ENOMEM);
    sc->drefs_count = entries;

    for (i = 0; i < sc->drefs_count; i++) {
        MOVDref *dref = &sc->drefs[i];
        uint32_t size = avio_rb32(pb);
        int64_t next = avio_tell(pb) + size - 4;

        if (size < 12)
            return AVERROR_INVALIDDATA;

        dref->type = avio_rl32(pb);
        avio_rb32(pb); // version + flags
        av_dlog(c->fc, "type %.4s size %d\n", (char*)&dref->type, size);

        if (dref->type == MKTAG('a','l','i','s') && size > 150) {
            /* macintosh alias record */
            uint16_t volume_len, len;
            int16_t type;

            avio_skip(pb, 10);

            volume_len = avio_r8(pb);
            volume_len = FFMIN(volume_len, 27);
            avio_read(pb, dref->volume, 27);
            dref->volume[volume_len] = 0;
            av_log(c->fc, AV_LOG_DEBUG, "volume %s, len %d\n", dref->volume, volume_len);

            avio_skip(pb, 12);

            len = avio_r8(pb);
            len = FFMIN(len, 63);
            avio_read(pb, dref->filename, 63);
            dref->filename[len] = 0;
            av_log(c->fc, AV_LOG_DEBUG, "filename %s, len %d\n", dref->filename, len);

            avio_skip(pb, 16);

            /* read next level up_from_alias/down_to_target */
            dref->nlvl_from = avio_rb16(pb);
            dref->nlvl_to   = avio_rb16(pb);
            av_log(c->fc, AV_LOG_DEBUG, "nlvl from %d, nlvl to %d\n",
                   dref->nlvl_from, dref->nlvl_to);

            avio_skip(pb, 16);

            for (type = 0; type != -1 && avio_tell(pb) < next; ) {
                if(avio_feof(pb))
                    return AVERROR_EOF;
                type = avio_rb16(pb);
                len = avio_rb16(pb);
                av_log(c->fc, AV_LOG_DEBUG, "type %d, len %d\n", type, len);
                if (len&1)
                    len += 1;
                if (type == 2) { // absolute path
                    av_free(dref->path);
                    dref->path = av_mallocz(len+1);
                    if (!dref->path)
                        return AVERROR(ENOMEM);
                    avio_read(pb, dref->path, len);
                    if (len > volume_len && !strncmp(dref->path, dref->volume, volume_len)) {
                        len -= volume_len;
                        memmove(dref->path, dref->path+volume_len, len);
                        dref->path[len] = 0;
                    }
                    for (j = 0; j < len; j++)
                        if (dref->path[j] == ':')
                            dref->path[j] = '/';
                    av_log(c->fc, AV_LOG_DEBUG, "path %s\n", dref->path);
                } else if (type == 0) { // directory name
                    av_free(dref->dir);
                    dref->dir = av_malloc(len+1);
                    if (!dref->dir)
                        return AVERROR(ENOMEM);
                    if (avio_read(pb, dref->dir, len) != len)
                        return AVERROR_INVALIDDATA;
                    dref->dir[len] = 0;
                    for (j = 0; j < len; j++)
                        if (dref->dir[j] == ':')
                            dref->dir[j] = '/';
                    av_log(c->fc, AV_LOG_DEBUG, "dir %s\n", dref->dir);
                } else
                    avio_skip(pb, len);
            }
        }
        avio_seek(pb, next, SEEK_SET);
    }
    return 0;
}

static int mov_read_hdlr(MOVContext *c, AVIOContext *pb, MOVAtom atom)
{
    AVStream *st;
    uint32_t type;
    uint32_t av_unused ctype;
    int title_size;
    char *title_str;

    if (c->fc->nb_streams < 1) // meta before first trak
        return 0;

    st = c->fc->streams[c->fc->nb_streams-1];

    avio_r8(pb); /* version */
    avio_rb24(pb); /* flags */

    /* component type */
    ctype = avio_rl32(pb);
    type = avio_rl32(pb); /* component subtype */

    av_dlog(c->fc, "ctype= %.4s (0x%08x)\n", (char*)&ctype, ctype);
    av_dlog(c->fc, "stype= %.4s\n", (char*)&type);

    if     (type == MKTAG('v','i','d','e'))
        st->codec->codec_type = AVMEDIA_TYPE_VIDEO;
    else if (type == MKTAG('s','o','u','n'))
        st->codec->codec_type = AVMEDIA_TYPE_AUDIO;
    else if (type == MKTAG('m','1','a',' '))
        st->codec->codec_id = AV_CODEC_ID_MP2;
    else if ((type == MKTAG('s','u','b','p')) || (type == MKTAG('c','l','c','p')))
        st->codec->codec_type = AVMEDIA_TYPE_SUBTITLE;

    avio_rb32(pb); /* component  manufacture */
    avio_rb32(pb); /* component flags */
    avio_rb32(pb); /* component flags mask */

    title_size = atom.size - 24;
    if (title_size > 0) {
        title_str = av_malloc(title_size + 1); /* Add null terminator */
        if (!title_str)
            return AVERROR(ENOMEM);
        avio_read(pb, title_str, title_size);
        title_str[title_size] = 0;
        if (title_str[0])
            av_dict_set(&st->metadata, "handler_name", title_str +
                        (!c->isom && title_str[0] == title_size - 1), 0);
        av_freep(&title_str);
    }

    return 0;
}

int ff_mov_read_esds(AVFormatContext *fc, AVIOContext *pb)
{
    AVStream *st;
    int tag;

    if (fc->nb_streams < 1)
        return 0;
    st = fc->streams[fc->nb_streams-1];

    avio_rb32(pb); /* version + flags */
    ff_mp4_read_descr(fc, pb, &tag);
    if (tag == MP4ESDescrTag) {
        ff_mp4_parse_es_descr(pb, NULL);
    } else
        avio_rb16(pb); /* ID */

    ff_mp4_read_descr(fc, pb, &tag);
    if (tag == MP4DecConfigDescrTag)
        ff_mp4_read_dec_config_descr(fc, st, pb);
    return 0;
}

static int mov_read_esds(MOVContext *c, AVIOContext *pb, MOVAtom atom)
{
    return ff_mov_read_esds(c->fc, pb);
}

static int mov_read_dac3(MOVContext *c, AVIOContext *pb, MOVAtom atom)
{
    AVStream *st;
    int ac3info, acmod, lfeon, bsmod;

    if (c->fc->nb_streams < 1)
        return 0;
    st = c->fc->streams[c->fc->nb_streams-1];

    ac3info = avio_rb24(pb);
    bsmod = (ac3info >> 14) & 0x7;
    acmod = (ac3info >> 11) & 0x7;
    lfeon = (ac3info >> 10) & 0x1;
    st->codec->channels = ((int[]){2,1,2,3,3,4,4,5})[acmod] + lfeon;
    st->codec->channel_layout = avpriv_ac3_channel_layout_tab[acmod];
    if (lfeon)
        st->codec->channel_layout |= AV_CH_LOW_FREQUENCY;
    st->codec->audio_service_type = bsmod;
    if (st->codec->channels > 1 && bsmod == 0x7)
        st->codec->audio_service_type = AV_AUDIO_SERVICE_TYPE_KARAOKE;

    return 0;
}

static int mov_read_dec3(MOVContext *c, AVIOContext *pb, MOVAtom atom)
{
    AVStream *st;
    int eac3info, acmod, lfeon, bsmod;

    if (c->fc->nb_streams < 1)
        return 0;
    st = c->fc->streams[c->fc->nb_streams-1];

    /* No need to parse fields for additional independent substreams and its
     * associated dependent substreams since libavcodec's E-AC-3 decoder
     * does not support them yet. */
    avio_rb16(pb); /* data_rate and num_ind_sub */
    eac3info = avio_rb24(pb);
    bsmod = (eac3info >> 12) & 0x1f;
    acmod = (eac3info >>  9) & 0x7;
    lfeon = (eac3info >>  8) & 0x1;
    st->codec->channel_layout = avpriv_ac3_channel_layout_tab[acmod];
    if (lfeon)
        st->codec->channel_layout |= AV_CH_LOW_FREQUENCY;
    st->codec->channels = av_get_channel_layout_nb_channels(st->codec->channel_layout);
    st->codec->audio_service_type = bsmod;
    if (st->codec->channels > 1 && bsmod == 0x7)
        st->codec->audio_service_type = AV_AUDIO_SERVICE_TYPE_KARAOKE;

    return 0;
}

static int mov_read_chan(MOVContext *c, AVIOContext *pb, MOVAtom atom)
{
    AVStream *st;

    if (c->fc->nb_streams < 1)
        return 0;
    st = c->fc->streams[c->fc->nb_streams-1];

    if (atom.size < 16)
        return 0;

    /* skip version and flags */
    avio_skip(pb, 4);

    ff_mov_read_chan(c->fc, pb, st, atom.size - 4);

    return 0;
}

static int mov_read_wfex(MOVContext *c, AVIOContext *pb, MOVAtom atom)
{
    AVStream *st;
    int ret;

    if (c->fc->nb_streams < 1)
        return 0;
    st = c->fc->streams[c->fc->nb_streams-1];

    if ((ret = ff_get_wav_header(pb, st->codec, atom.size)) < 0)
        av_log(c->fc, AV_LOG_WARNING, "get_wav_header failed\n");

    return ret;
}

static int mov_read_pasp(MOVContext *c, AVIOContext *pb, MOVAtom atom)
{
    const int num = avio_rb32(pb);
    const int den = avio_rb32(pb);
    AVStream *st;

    if (c->fc->nb_streams < 1)
        return 0;
    st = c->fc->streams[c->fc->nb_streams-1];

    if ((st->sample_aspect_ratio.den != 1 || st->sample_aspect_ratio.num) && // default
        (den != st->sample_aspect_ratio.den || num != st->sample_aspect_ratio.num)) {
        av_log(c->fc, AV_LOG_WARNING,
               "sample aspect ratio already set to %d:%d, ignoring 'pasp' atom (%d:%d)\n",
               st->sample_aspect_ratio.num, st->sample_aspect_ratio.den,
               num, den);
    } else if (den != 0) {
        st->sample_aspect_ratio.num = num;
        st->sample_aspect_ratio.den = den;
    }
    return 0;
}

/* this atom contains actual media data */
static int mov_read_mdat(MOVContext *c, AVIOContext *pb, MOVAtom atom)
{
    if (atom.size == 0) /* wrong one (MP4) */
        return 0;
    c->found_mdat=1;
    return 0; /* now go for moov */
}

/* read major brand, minor version and compatible brands and store them as metadata */
static int mov_read_ftyp(MOVContext *c, AVIOContext *pb, MOVAtom atom)
{
    uint32_t minor_ver;
    int comp_brand_size;
    char* comp_brands_str;
    uint8_t type[5] = {0};

    avio_read(pb, type, 4);
    if (strcmp(type, "qt  "))
        c->isom = 1;
    av_log(c->fc, AV_LOG_DEBUG, "ISO: File Type Major Brand: %.4s\n",(char *)&type);
    av_dict_set(&c->fc->metadata, "major_brand", type, 0);
    minor_ver = avio_rb32(pb); /* minor version */
    av_dict_set_int(&c->fc->metadata, "minor_version", minor_ver, 0);

    comp_brand_size = atom.size - 8;
    if (comp_brand_size < 0)
        return AVERROR_INVALIDDATA;
    comp_brands_str = av_malloc(comp_brand_size + 1); /* Add null terminator */
    if (!comp_brands_str)
        return AVERROR(ENOMEM);
    avio_read(pb, comp_brands_str, comp_brand_size);
    comp_brands_str[comp_brand_size] = 0;
    av_dict_set(&c->fc->metadata, "compatible_brands", comp_brands_str, 0);
    av_freep(&comp_brands_str);

    return 0;
}

/* this atom should contain all header atoms */
static int mov_read_moov(MOVContext *c, AVIOContext *pb, MOVAtom atom)
{
    int ret;

    if (c->found_moov) {
        av_log(c->fc, AV_LOG_WARNING, "Found duplicated MOOV Atom. Skipped it\n");
        avio_skip(pb, atom.size);
        return 0;
    }

    if ((ret = mov_read_default(c, pb, atom)) < 0)
        return ret;
    /* we parsed the 'moov' atom, we can terminate the parsing as soon as we find the 'mdat' */
    /* so we don't parse the whole file if over a network */
    c->found_moov=1;
    return 0; /* now go for mdat */
}

static int mov_read_moof(MOVContext *c, AVIOContext *pb, MOVAtom atom)
{
    if (!c->has_looked_for_mfra && c->use_mfra_for > 0) {
        c->has_looked_for_mfra = 1;
        if (pb->seekable) {
            int ret;
            av_log(c->fc, AV_LOG_VERBOSE, "stream has moof boxes, will look "
                    "for a mfra\n");
            if ((ret = mov_read_mfra(c, pb)) < 0) {
                av_log(c->fc, AV_LOG_VERBOSE, "found a moof box but failed to "
                        "read the mfra (may be a live ismv)\n");
            }
        } else {
            av_log(c->fc, AV_LOG_VERBOSE, "found a moof box but stream is not "
                    "seekable, can not look for mfra\n");
        }
    }
    c->fragment.moof_offset = c->fragment.implicit_offset = avio_tell(pb) - 8;
    av_dlog(c->fc, "moof offset %"PRIx64"\n", c->fragment.moof_offset);
    return mov_read_default(c, pb, atom);
}

static void mov_metadata_creation_time(AVDictionary **metadata, int64_t time)
{
    char buffer[32];
    if (time) {
        struct tm *ptm, tmbuf;
        time_t timet;
        if(time >= 2082844800)
            time -= 2082844800;  /* seconds between 1904-01-01 and Epoch */
        timet = time;
        ptm = gmtime_r(&timet, &tmbuf);
        if (!ptm) return;
        if (strftime(buffer, sizeof(buffer), "%Y-%m-%d %H:%M:%S", ptm))
            av_dict_set(metadata, "creation_time", buffer, 0);
    }
}

static int mov_read_mdhd(MOVContext *c, AVIOContext *pb, MOVAtom atom)
{
    AVStream *st;
    MOVStreamContext *sc;
    int version;
    char language[4] = {0};
    unsigned lang;
    int64_t creation_time;

    if (c->fc->nb_streams < 1)
        return 0;
    st = c->fc->streams[c->fc->nb_streams-1];
    sc = st->priv_data;

    if (sc->time_scale) {
        av_log(c->fc, AV_LOG_ERROR, "Multiple mdhd?\n");
        return AVERROR_INVALIDDATA;
    }

    version = avio_r8(pb);
    if (version > 1) {
        avpriv_request_sample(c->fc, "Version %d", version);
        return AVERROR_PATCHWELCOME;
    }
    avio_rb24(pb); /* flags */
    if (version == 1) {
        creation_time = avio_rb64(pb);
        avio_rb64(pb);
    } else {
        creation_time = avio_rb32(pb);
        avio_rb32(pb); /* modification time */
    }
    mov_metadata_creation_time(&st->metadata, creation_time);

    sc->time_scale = avio_rb32(pb);
    st->duration = (version == 1) ? avio_rb64(pb) : avio_rb32(pb); /* duration */

    lang = avio_rb16(pb); /* language */
    if (ff_mov_lang_to_iso639(lang, language))
        av_dict_set(&st->metadata, "language", language, 0);
    avio_rb16(pb); /* quality */

    return 0;
}

static int mov_read_mvhd(MOVContext *c, AVIOContext *pb, MOVAtom atom)
{
    int64_t creation_time;
    int version = avio_r8(pb); /* version */
    avio_rb24(pb); /* flags */

    if (version == 1) {
        creation_time = avio_rb64(pb);
        avio_rb64(pb);
    } else {
        creation_time = avio_rb32(pb);
        avio_rb32(pb); /* modification time */
    }
    mov_metadata_creation_time(&c->fc->metadata, creation_time);
    c->time_scale = avio_rb32(pb); /* time scale */

    av_dlog(c->fc, "time scale = %i\n", c->time_scale);

    c->duration = (version == 1) ? avio_rb64(pb) : avio_rb32(pb); /* duration */
    // set the AVCodecContext duration because the duration of individual tracks
    // may be inaccurate
    if (c->time_scale > 0 && !c->trex_data)
        c->fc->duration = av_rescale(c->duration, AV_TIME_BASE, c->time_scale);
    avio_rb32(pb); /* preferred scale */

    avio_rb16(pb); /* preferred volume */

    avio_skip(pb, 10); /* reserved */

    avio_skip(pb, 36); /* display matrix */

    avio_rb32(pb); /* preview time */
    avio_rb32(pb); /* preview duration */
    avio_rb32(pb); /* poster time */
    avio_rb32(pb); /* selection time */
    avio_rb32(pb); /* selection duration */
    avio_rb32(pb); /* current time */
    avio_rb32(pb); /* next track ID */
    return 0;
}

static int mov_read_enda(MOVContext *c, AVIOContext *pb, MOVAtom atom)
{
    AVStream *st;
    int little_endian;

    if (c->fc->nb_streams < 1)
        return 0;
    st = c->fc->streams[c->fc->nb_streams-1];

    little_endian = avio_rb16(pb) & 0xFF;
    av_dlog(c->fc, "enda %d\n", little_endian);
    if (little_endian == 1) {
        switch (st->codec->codec_id) {
        case AV_CODEC_ID_PCM_S24BE:
            st->codec->codec_id = AV_CODEC_ID_PCM_S24LE;
            break;
        case AV_CODEC_ID_PCM_S32BE:
            st->codec->codec_id = AV_CODEC_ID_PCM_S32LE;
            break;
        case AV_CODEC_ID_PCM_F32BE:
            st->codec->codec_id = AV_CODEC_ID_PCM_F32LE;
            break;
        case AV_CODEC_ID_PCM_F64BE:
            st->codec->codec_id = AV_CODEC_ID_PCM_F64LE;
            break;
        default:
            break;
        }
    }
    return 0;
}

static int mov_read_colr(MOVContext *c, AVIOContext *pb, MOVAtom atom)
{
    AVStream *st;
    char color_parameter_type[5] = { 0 };
    int color_primaries, color_trc, color_matrix;

    if (c->fc->nb_streams < 1)
        return 0;
    st = c->fc->streams[c->fc->nb_streams - 1];

    avio_read(pb, color_parameter_type, 4);
    if (strncmp(color_parameter_type, "nclx", 4) &&
        strncmp(color_parameter_type, "nclc", 4)) {
        av_log(c->fc, AV_LOG_WARNING, "unsupported color_parameter_type %s\n",
               color_parameter_type);
        return 0;
    }

    color_primaries = avio_rb16(pb);
    color_trc = avio_rb16(pb);
    color_matrix = avio_rb16(pb);

    av_dlog(c->fc, "%s: pri %d trc %d matrix %d",
            color_parameter_type, color_primaries, color_trc, color_matrix);

    if (c->isom) {
        uint8_t color_range = avio_r8(pb) >> 7;
        av_dlog(c->fc, " full %"PRIu8"", color_range);
        if (color_range)
            st->codec->color_range = AVCOL_RANGE_JPEG;
        else
            st->codec->color_range = AVCOL_RANGE_MPEG;
        /* 14496-12 references JPEG XR specs (rather than the more complete
         * 23001-8) so some adjusting is required */
        if (color_primaries >= AVCOL_PRI_FILM)
            color_primaries = AVCOL_PRI_UNSPECIFIED;
        if ((color_trc >= AVCOL_TRC_LINEAR &&
             color_trc <= AVCOL_TRC_LOG_SQRT) ||
            color_trc >= AVCOL_TRC_BT2020_10)
            color_trc = AVCOL_TRC_UNSPECIFIED;
        if (color_matrix >= AVCOL_SPC_BT2020_NCL)
            color_matrix = AVCOL_SPC_UNSPECIFIED;
        st->codec->color_primaries = color_primaries;
        st->codec->color_trc = color_trc;
        st->codec->colorspace = color_matrix;
    } else {
        /* color primaries, Table 4-4 */
        switch (color_primaries) {
        case 1: st->codec->color_primaries = AVCOL_PRI_BT709; break;
        case 5: st->codec->color_primaries = AVCOL_PRI_SMPTE170M; break;
        case 6: st->codec->color_primaries = AVCOL_PRI_SMPTE240M; break;
        }
        /* color transfer, Table 4-5 */
        switch (color_trc) {
        case 1: st->codec->color_trc = AVCOL_TRC_BT709; break;
        case 7: st->codec->color_trc = AVCOL_TRC_SMPTE240M; break;
        }
        /* color matrix, Table 4-6 */
        switch (color_matrix) {
        case 1: st->codec->colorspace = AVCOL_SPC_BT709; break;
        case 6: st->codec->colorspace = AVCOL_SPC_BT470BG; break;
        case 7: st->codec->colorspace = AVCOL_SPC_SMPTE240M; break;
        }
    }
    av_dlog(c->fc, "\n");

    return 0;
}

static int mov_read_fiel(MOVContext *c, AVIOContext *pb, MOVAtom atom)
{
    AVStream *st;
    unsigned mov_field_order;
    enum AVFieldOrder decoded_field_order = AV_FIELD_UNKNOWN;

    if (c->fc->nb_streams < 1) // will happen with jp2 files
        return 0;
    st = c->fc->streams[c->fc->nb_streams-1];
    if (atom.size < 2)
        return AVERROR_INVALIDDATA;
    mov_field_order = avio_rb16(pb);
    if ((mov_field_order & 0xFF00) == 0x0100)
        decoded_field_order = AV_FIELD_PROGRESSIVE;
    else if ((mov_field_order & 0xFF00) == 0x0200) {
        switch (mov_field_order & 0xFF) {
        case 0x01: decoded_field_order = AV_FIELD_TT;
                   break;
        case 0x06: decoded_field_order = AV_FIELD_BB;
                   break;
        case 0x09: decoded_field_order = AV_FIELD_TB;
                   break;
        case 0x0E: decoded_field_order = AV_FIELD_BT;
                   break;
        }
    }
    if (decoded_field_order == AV_FIELD_UNKNOWN && mov_field_order) {
        av_log(NULL, AV_LOG_ERROR, "Unknown MOV field order 0x%04x\n", mov_field_order);
    }
    st->codec->field_order = decoded_field_order;

    return 0;
}

/* FIXME modify qdm2/svq3/h264 decoders to take full atom as extradata */
static int mov_read_extradata(MOVContext *c, AVIOContext *pb, MOVAtom atom,
                              enum AVCodecID codec_id)
{
    AVStream *st;
    uint64_t size;
    uint8_t *buf;
    int err;

    if (c->fc->nb_streams < 1) // will happen with jp2 files
        return 0;
    st= c->fc->streams[c->fc->nb_streams-1];

    if (st->codec->codec_id != codec_id)
        return 0; /* unexpected codec_id - don't mess with extradata */

    size= (uint64_t)st->codec->extradata_size + atom.size + 8 + FF_INPUT_BUFFER_PADDING_SIZE;
    if (size > INT_MAX || (uint64_t)atom.size > INT_MAX)
        return AVERROR_INVALIDDATA;
    if ((err = av_reallocp(&st->codec->extradata, size)) < 0) {
        st->codec->extradata_size = 0;
        return err;
    }
    buf = st->codec->extradata + st->codec->extradata_size;
    st->codec->extradata_size= size - FF_INPUT_BUFFER_PADDING_SIZE;
    AV_WB32(       buf    , atom.size + 8);
    AV_WL32(       buf + 4, atom.type);
    err = avio_read(pb, buf + 8, atom.size);
    if (err < 0) {
        return err;
    } else if (err < atom.size) {
        av_log(c->fc, AV_LOG_WARNING, "truncated extradata\n");
        st->codec->extradata_size -= atom.size - err;
    }
    memset(buf + 8 + err, 0, FF_INPUT_BUFFER_PADDING_SIZE);
    return 0;
}

/* wrapper functions for reading ALAC/AVS/MJPEG/MJPEG2000 extradata atoms only for those codecs */
static int mov_read_alac(MOVContext *c, AVIOContext *pb, MOVAtom atom)
{
    return mov_read_extradata(c, pb, atom, AV_CODEC_ID_ALAC);
}

static int mov_read_avss(MOVContext *c, AVIOContext *pb, MOVAtom atom)
{
    return mov_read_extradata(c, pb, atom, AV_CODEC_ID_AVS);
}

static int mov_read_jp2h(MOVContext *c, AVIOContext *pb, MOVAtom atom)
{
    return mov_read_extradata(c, pb, atom, AV_CODEC_ID_JPEG2000);
}

static int mov_read_avid(MOVContext *c, AVIOContext *pb, MOVAtom atom)
{
    int ret = mov_read_extradata(c, pb, atom, AV_CODEC_ID_AVUI);
    if(ret == 0)
        ret = mov_read_extradata(c, pb, atom, AV_CODEC_ID_DNXHD);
    return ret;
}

static int mov_read_targa_y216(MOVContext *c, AVIOContext *pb, MOVAtom atom)
{
    int ret = mov_read_extradata(c, pb, atom, AV_CODEC_ID_TARGA_Y216);

    if (!ret && c->fc->nb_streams >= 1) {
        AVCodecContext *avctx = c->fc->streams[c->fc->nb_streams-1]->codec;
        if (avctx->extradata_size >= 40) {
            avctx->height = AV_RB16(&avctx->extradata[36]);
            avctx->width  = AV_RB16(&avctx->extradata[38]);
        }
    }
    return ret;
}

static int mov_read_ares(MOVContext *c, AVIOContext *pb, MOVAtom atom)
{
    if (c->fc->nb_streams >= 1) {
        AVCodecContext *codec = c->fc->streams[c->fc->nb_streams-1]->codec;
        if (codec->codec_tag == MKTAG('A', 'V', 'i', 'n') &&
            codec->codec_id == AV_CODEC_ID_H264 &&
            atom.size > 11) {
            avio_skip(pb, 10);
            /* For AVID AVCI50, force width of 1440 to be able to select the correct SPS and PPS */
            if (avio_rb16(pb) == 0xd4d)
                codec->width = 1440;
            return 0;
        }
    }

    return mov_read_avid(c, pb, atom);
}

static int mov_read_svq3(MOVContext *c, AVIOContext *pb, MOVAtom atom)
{
    return mov_read_extradata(c, pb, atom, AV_CODEC_ID_SVQ3);
}

static int mov_read_wave(MOVContext *c, AVIOContext *pb, MOVAtom atom)
{
    AVStream *st;

    if (c->fc->nb_streams < 1)
        return 0;
    st = c->fc->streams[c->fc->nb_streams-1];

    if ((uint64_t)atom.size > (1<<30))
        return AVERROR_INVALIDDATA;

    if (st->codec->codec_id == AV_CODEC_ID_QDM2 ||
        st->codec->codec_id == AV_CODEC_ID_QDMC ||
        st->codec->codec_id == AV_CODEC_ID_SPEEX) {
        // pass all frma atom to codec, needed at least for QDMC and QDM2
        av_free(st->codec->extradata);
        if (ff_get_extradata(st->codec, pb, atom.size) < 0)
            return AVERROR(ENOMEM);
    } else if (atom.size > 8) { /* to read frma, esds atoms */
        int ret;
        if ((ret = mov_read_default(c, pb, atom)) < 0)
            return ret;
    } else
        avio_skip(pb, atom.size);
    return 0;
}

/**
 * This function reads atom content and puts data in extradata without tag
 * nor size unlike mov_read_extradata.
 */
static int mov_read_glbl(MOVContext *c, AVIOContext *pb, MOVAtom atom)
{
    AVStream *st;

    if (c->fc->nb_streams < 1)
        return 0;
    st = c->fc->streams[c->fc->nb_streams-1];

    if ((uint64_t)atom.size > (1<<30))
        return AVERROR_INVALIDDATA;

    if (atom.size >= 10) {
        // Broken files created by legacy versions of libavformat will
        // wrap a whole fiel atom inside of a glbl atom.
        unsigned size = avio_rb32(pb);
        unsigned type = avio_rl32(pb);
        avio_seek(pb, -8, SEEK_CUR);
        if (type == MKTAG('f','i','e','l') && size == atom.size)
            return mov_read_default(c, pb, atom);
    }
    if (st->codec->extradata_size > 1 && st->codec->extradata) {
        av_log(c, AV_LOG_WARNING, "ignoring multiple glbl\n");
        return 0;
    }
    av_free(st->codec->extradata);
    if (ff_get_extradata(st->codec, pb, atom.size) < 0)
        return AVERROR(ENOMEM);

    return 0;
}

static int mov_read_dvc1(MOVContext *c, AVIOContext *pb, MOVAtom atom)
{
    AVStream *st;
    uint8_t profile_level;
    int ret;

    if (c->fc->nb_streams < 1)
        return 0;
    st = c->fc->streams[c->fc->nb_streams-1];

    if (atom.size >= (1<<28) || atom.size < 7)
        return AVERROR_INVALIDDATA;

    profile_level = avio_r8(pb);
    if ((profile_level & 0xf0) != 0xc0)
        return 0;

    avio_seek(pb, 6, SEEK_CUR);
    av_free(st->codec->extradata);
    if ((ret = ff_get_extradata(st->codec, pb, atom.size - 7)) < 0)
        return ret;

    return 0;
}

/**
 * An strf atom is a BITMAPINFOHEADER struct. This struct is 40 bytes itself,
 * but can have extradata appended at the end after the 40 bytes belonging
 * to the struct.
 */
static int mov_read_strf(MOVContext *c, AVIOContext *pb, MOVAtom atom)
{
    AVStream *st;

    if (c->fc->nb_streams < 1)
        return 0;
    if (atom.size <= 40)
        return 0;
    st = c->fc->streams[c->fc->nb_streams-1];

    if ((uint64_t)atom.size > (1<<30))
        return AVERROR_INVALIDDATA;

    avio_skip(pb, 40);
    av_free(st->codec->extradata);
    if (ff_get_extradata(st->codec, pb, atom.size - 40) < 0)
        return AVERROR(ENOMEM);
    return 0;
}

static int mov_read_stco(MOVContext *c, AVIOContext *pb, MOVAtom atom)
{
    AVStream *st;
    MOVStreamContext *sc;
    unsigned int i, entries;

    if (c->fc->nb_streams < 1)
        return 0;
    st = c->fc->streams[c->fc->nb_streams-1];
    sc = st->priv_data;

    avio_r8(pb); /* version */
    avio_rb24(pb); /* flags */

    entries = avio_rb32(pb);

    if (!entries)
        return 0;

    if (sc->chunk_offsets)
        av_log(c->fc, AV_LOG_WARNING, "Duplicated STCO atom\n");
    av_free(sc->chunk_offsets);
    sc->chunk_count = 0;
    sc->chunk_offsets = av_malloc_array(entries, sizeof(*sc->chunk_offsets));
    if (!sc->chunk_offsets)
        return AVERROR(ENOMEM);
    sc->chunk_count = entries;

    if      (atom.type == MKTAG('s','t','c','o'))
        for (i = 0; i < entries && !pb->eof_reached; i++)
            sc->chunk_offsets[i] = avio_rb32(pb);
    else if (atom.type == MKTAG('c','o','6','4'))
        for (i = 0; i < entries && !pb->eof_reached; i++)
            sc->chunk_offsets[i] = avio_rb64(pb);
    else
        return AVERROR_INVALIDDATA;

    sc->chunk_count = i;

    if (pb->eof_reached)
        return AVERROR_EOF;

    return 0;
}

/**
 * Compute codec id for 'lpcm' tag.
 * See CoreAudioTypes and AudioStreamBasicDescription at Apple.
 */
enum AVCodecID ff_mov_get_lpcm_codec_id(int bps, int flags)
{
    /* lpcm flags:
     * 0x1 = float
     * 0x2 = big-endian
     * 0x4 = signed
     */
    return ff_get_pcm_codec_id(bps, flags & 1, flags & 2, flags & 4 ? -1 : 0);
}

static int mov_codec_id(AVStream *st, uint32_t format)
{
    int id = ff_codec_get_id(ff_codec_movaudio_tags, format);

    if (id <= 0 &&
        ((format & 0xFFFF) == 'm' + ('s' << 8) ||
         (format & 0xFFFF) == 'T' + ('S' << 8)))
        id = ff_codec_get_id(ff_codec_wav_tags, av_bswap32(format) & 0xFFFF);

    if (st->codec->codec_type != AVMEDIA_TYPE_VIDEO && id > 0) {
        st->codec->codec_type = AVMEDIA_TYPE_AUDIO;
    } else if (st->codec->codec_type != AVMEDIA_TYPE_AUDIO &&
               /* skip old asf mpeg4 tag */
               format && format != MKTAG('m','p','4','s')) {
        id = ff_codec_get_id(ff_codec_movvideo_tags, format);
        if (id <= 0)
            id = ff_codec_get_id(ff_codec_bmp_tags, format);
        if (id > 0)
            st->codec->codec_type = AVMEDIA_TYPE_VIDEO;
        else if (st->codec->codec_type == AVMEDIA_TYPE_DATA ||
                    (st->codec->codec_type == AVMEDIA_TYPE_SUBTITLE &&
                    st->codec->codec_id == AV_CODEC_ID_NONE)) {
            id = ff_codec_get_id(ff_codec_movsubtitle_tags, format);
            if (id > 0)
                st->codec->codec_type = AVMEDIA_TYPE_SUBTITLE;
        }
    }

    st->codec->codec_tag = format;

    return id;
}

static void mov_parse_stsd_video(MOVContext *c, AVIOContext *pb,
                                 AVStream *st, MOVStreamContext *sc)
{
    uint8_t codec_name[32];
    unsigned int color_depth, len, j;
    int color_greyscale;
    int color_table_id;

    avio_rb16(pb); /* version */
    avio_rb16(pb); /* revision level */
    avio_rb32(pb); /* vendor */
    avio_rb32(pb); /* temporal quality */
    avio_rb32(pb); /* spatial quality */

    st->codec->width  = avio_rb16(pb); /* width */
    st->codec->height = avio_rb16(pb); /* height */

    avio_rb32(pb); /* horiz resolution */
    avio_rb32(pb); /* vert resolution */
    avio_rb32(pb); /* data size, always 0 */
    avio_rb16(pb); /* frames per samples */

    len = avio_r8(pb); /* codec name, pascal string */
    if (len > 31)
        len = 31;
    mov_read_mac_string(c, pb, len, codec_name, sizeof(codec_name));
    if (len < 31)
        avio_skip(pb, 31 - len);

    if (codec_name[0])
        av_dict_set(&st->metadata, "encoder", codec_name, 0);

    /* codec_tag YV12 triggers an UV swap in rawdec.c */
    if (!memcmp(codec_name, "Planar Y'CbCr 8-bit 4:2:0", 25)) {
        st->codec->codec_tag = MKTAG('I', '4', '2', '0');
        st->codec->width &= ~1;
        st->codec->height &= ~1;
    }
    /* Flash Media Server uses tag H263 with Sorenson Spark */
    if (st->codec->codec_tag == MKTAG('H','2','6','3') &&
        !memcmp(codec_name, "Sorenson H263", 13))
        st->codec->codec_id = AV_CODEC_ID_FLV1;

    st->codec->bits_per_coded_sample = avio_rb16(pb); /* depth */
    color_table_id = avio_rb16(pb); /* colortable id */
    av_dlog(c->fc, "depth %d, ctab id %d\n",
            st->codec->bits_per_coded_sample, color_table_id);
    /* figure out the palette situation */
    color_depth     = st->codec->bits_per_coded_sample & 0x1F;
    color_greyscale = st->codec->bits_per_coded_sample & 0x20;
    /* Do not create a greyscale palette for cinepak */
    if (color_greyscale && st->codec->codec_id == AV_CODEC_ID_CINEPAK)
        return;

    /* if the depth is 2, 4, or 8 bpp, file is palettized */
    if ((color_depth == 2) || (color_depth == 4) || (color_depth == 8)) {
        /* for palette traversal */
        unsigned int color_start, color_count, color_end;
        unsigned char a, r, g, b;

        if (color_greyscale) {
            int color_index, color_dec;
            /* compute the greyscale palette */
            st->codec->bits_per_coded_sample = color_depth;
            color_count = 1 << color_depth;
            color_index = 255;
            color_dec   = 256 / (color_count - 1);
            for (j = 0; j < color_count; j++) {
                r = g = b = color_index;
                sc->palette[j] = (0xFFU << 24) | (r << 16) | (g << 8) | (b);
                color_index -= color_dec;
                if (color_index < 0)
                    color_index = 0;
            }
        } else if (color_table_id) {
            const uint8_t *color_table;
            /* if flag bit 3 is set, use the default palette */
            color_count = 1 << color_depth;
            if (color_depth == 2)
                color_table = ff_qt_default_palette_4;
            else if (color_depth == 4)
                color_table = ff_qt_default_palette_16;
            else
                color_table = ff_qt_default_palette_256;

            for (j = 0; j < color_count; j++) {
                r = color_table[j * 3 + 0];
                g = color_table[j * 3 + 1];
                b = color_table[j * 3 + 2];
                sc->palette[j] = (0xFFU << 24) | (r << 16) | (g << 8) | (b);
            }
        } else {
            /* load the palette from the file */
            color_start = avio_rb32(pb);
            color_count = avio_rb16(pb);
            color_end   = avio_rb16(pb);
            if ((color_start <= 255) && (color_end <= 255)) {
                for (j = color_start; j <= color_end; j++) {
                    /* each A, R, G, or B component is 16 bits;
                        * only use the top 8 bits */
                    a = avio_r8(pb);
                    avio_r8(pb);
                    r = avio_r8(pb);
                    avio_r8(pb);
                    g = avio_r8(pb);
                    avio_r8(pb);
                    b = avio_r8(pb);
                    avio_r8(pb);
                    sc->palette[j] = (a << 24 ) | (r << 16) | (g << 8) | (b);
                }
            }
        }
        sc->has_palette = 1;
    }
}

static void mov_parse_stsd_audio(MOVContext *c, AVIOContext *pb,
                                 AVStream *st, MOVStreamContext *sc)
{
    int bits_per_sample, flags;
    uint16_t version = avio_rb16(pb);
    AVDictionaryEntry *compatible_brands = av_dict_get(c->fc->metadata, "compatible_brands", NULL, AV_DICT_MATCH_CASE);

    avio_rb16(pb); /* revision level */
    avio_rb32(pb); /* vendor */

    st->codec->channels              = avio_rb16(pb); /* channel count */
    st->codec->bits_per_coded_sample = avio_rb16(pb); /* sample size */
    av_dlog(c->fc, "audio channels %d\n", st->codec->channels);

    sc->audio_cid = avio_rb16(pb);
    avio_rb16(pb); /* packet size = 0 */

    st->codec->sample_rate = ((avio_rb32(pb) >> 16));

    // Read QT version 1 fields. In version 0 these do not exist.
    av_dlog(c->fc, "version =%d, isom =%d\n", version, c->isom);
    if (!c->isom ||
        (compatible_brands && strstr(compatible_brands->value, "qt  "))) {

        if (version == 1) {
            sc->samples_per_frame = avio_rb32(pb);
            avio_rb32(pb); /* bytes per packet */
            sc->bytes_per_frame = avio_rb32(pb);
            avio_rb32(pb); /* bytes per sample */
        } else if (version == 2) {
            avio_rb32(pb); /* sizeof struct only */
            st->codec->sample_rate = av_int2double(avio_rb64(pb));
            st->codec->channels    = avio_rb32(pb);
            avio_rb32(pb); /* always 0x7F000000 */
            st->codec->bits_per_coded_sample = avio_rb32(pb);

            flags = avio_rb32(pb); /* lpcm format specific flag */
            sc->bytes_per_frame   = avio_rb32(pb);
            sc->samples_per_frame = avio_rb32(pb);
            if (st->codec->codec_tag == MKTAG('l','p','c','m'))
                st->codec->codec_id =
                    ff_mov_get_lpcm_codec_id(st->codec->bits_per_coded_sample,
                                             flags);
        }
    }

    switch (st->codec->codec_id) {
    case AV_CODEC_ID_PCM_S8:
    case AV_CODEC_ID_PCM_U8:
        if (st->codec->bits_per_coded_sample == 16)
            st->codec->codec_id = AV_CODEC_ID_PCM_S16BE;
        break;
    case AV_CODEC_ID_PCM_S16LE:
    case AV_CODEC_ID_PCM_S16BE:
        if (st->codec->bits_per_coded_sample == 8)
            st->codec->codec_id = AV_CODEC_ID_PCM_S8;
        else if (st->codec->bits_per_coded_sample == 24)
            st->codec->codec_id =
                st->codec->codec_id == AV_CODEC_ID_PCM_S16BE ?
                AV_CODEC_ID_PCM_S24BE : AV_CODEC_ID_PCM_S24LE;
        else if (st->codec->bits_per_coded_sample == 32)
             st->codec->codec_id =
                st->codec->codec_id == AV_CODEC_ID_PCM_S16BE ?
                AV_CODEC_ID_PCM_S32BE : AV_CODEC_ID_PCM_S32LE;
        break;
    /* set values for old format before stsd version 1 appeared */
    case AV_CODEC_ID_MACE3:
        sc->samples_per_frame = 6;
        sc->bytes_per_frame   = 2 * st->codec->channels;
        break;
    case AV_CODEC_ID_MACE6:
        sc->samples_per_frame = 6;
        sc->bytes_per_frame   = 1 * st->codec->channels;
        break;
    case AV_CODEC_ID_ADPCM_IMA_QT:
        sc->samples_per_frame = 64;
        sc->bytes_per_frame   = 34 * st->codec->channels;
        break;
    case AV_CODEC_ID_GSM:
        sc->samples_per_frame = 160;
        sc->bytes_per_frame   = 33;
        break;
    default:
        break;
    }

    bits_per_sample = av_get_bits_per_sample(st->codec->codec_id);
    if (bits_per_sample) {
        st->codec->bits_per_coded_sample = bits_per_sample;
        sc->sample_size = (bits_per_sample >> 3) * st->codec->channels;
    }
}

static void mov_parse_stsd_subtitle(MOVContext *c, AVIOContext *pb,
                                    AVStream *st, MOVStreamContext *sc,
                                    int size)
{
    // ttxt stsd contains display flags, justification, background
    // color, fonts, and default styles, so fake an atom to read it
    MOVAtom fake_atom = { .size = size };
    // mp4s contains a regular esds atom
    if (st->codec->codec_tag != AV_RL32("mp4s"))
        mov_read_glbl(c, pb, fake_atom);
    st->codec->width  = sc->width;
    st->codec->height = sc->height;
}

static uint32_t yuv_to_rgba(uint32_t ycbcr)
{
    uint8_t r, g, b;
    int y, cb, cr;

    y  = (ycbcr >> 16) & 0xFF;
    cr = (ycbcr >> 8)  & 0xFF;
    cb =  ycbcr        & 0xFF;

    b = av_clip_uint8(1.164 * (y - 16)                      + 2.018 * (cb - 128));
    g = av_clip_uint8(1.164 * (y - 16) - 0.813 * (cr - 128) - 0.391 * (cb - 128));
    r = av_clip_uint8(1.164 * (y - 16) + 1.596 * (cr - 128));

    return (r << 16) | (g << 8) | b;
}

static int mov_rewrite_dvd_sub_extradata(AVStream *st)
{
    char buf[256] = {0};
    uint8_t *src = st->codec->extradata;
    int i;

    if (st->codec->extradata_size != 64)
        return 0;

    if (st->codec->width > 0 &&  st->codec->height > 0)
        snprintf(buf, sizeof(buf), "size: %dx%d\n",
                 st->codec->width, st->codec->height);
    av_strlcat(buf, "palette: ", sizeof(buf));

    for (i = 0; i < 16; i++) {
        uint32_t yuv = AV_RB32(src + i * 4);
        uint32_t rgba = yuv_to_rgba(yuv);

        av_strlcatf(buf, sizeof(buf), "%06"PRIx32"%s", rgba, i != 15 ? ", " : "");
    }

    if (av_strlcat(buf, "\n", sizeof(buf)) >= sizeof(buf))
        return 0;

    av_freep(&st->codec->extradata);
    st->codec->extradata_size = 0;
    st->codec->extradata = av_mallocz(strlen(buf) + FF_INPUT_BUFFER_PADDING_SIZE);
    if (!st->codec->extradata)
        return AVERROR(ENOMEM);
    st->codec->extradata_size = strlen(buf);
    memcpy(st->codec->extradata, buf, st->codec->extradata_size);

    return 0;
}

static int mov_parse_stsd_data(MOVContext *c, AVIOContext *pb,
                                AVStream *st, MOVStreamContext *sc,
                                int size)
{
    if (st->codec->codec_tag == MKTAG('t','m','c','d')) {
        if (ff_get_extradata(st->codec, pb, size) < 0)
            return AVERROR(ENOMEM);
        if (size > 16) {
            MOVStreamContext *tmcd_ctx = st->priv_data;
            int val;
            val = AV_RB32(st->codec->extradata + 4);
            tmcd_ctx->tmcd_flags = val;
            if (val & 1)
                st->codec->flags2 |= CODEC_FLAG2_DROP_FRAME_TIMECODE;
            st->codec->time_base.den = st->codec->extradata[16]; /* number of frame */
            st->codec->time_base.num = 1;
            if (size > 30) {
                uint32_t len = AV_RB32(st->codec->extradata + 18); /* name atom length */
                uint32_t format = AV_RB32(st->codec->extradata + 22);
                if (format == AV_RB32("name") && (int64_t)size >= (int64_t)len + 18) {
                    uint16_t str_size = AV_RB16(st->codec->extradata + 26); /* string length */
                    if (str_size > 0 && size >= (int)str_size + 26) {
                        char *reel_name = av_malloc(str_size + 1);
                        if (!reel_name)
                            return AVERROR(ENOMEM);
                        memcpy(reel_name, st->codec->extradata + 30, str_size);
                        reel_name[str_size] = 0; /* Add null terminator */
                        /* don't add reel_name if emtpy string */
                        if (*reel_name == 0) {
                            av_free(reel_name);
                        } else {
                            av_dict_set(&st->metadata, "reel_name", reel_name,  AV_DICT_DONT_STRDUP_VAL);
                        }
                    }
                }
            }
        }
    } else {
        /* other codec type, just skip (rtp, mp4s ...) */
        avio_skip(pb, size);
    }
    return 0;
}

static int mov_finalize_stsd_codec(MOVContext *c, AVIOContext *pb,
                                   AVStream *st, MOVStreamContext *sc)
{
    if (st->codec->codec_type == AVMEDIA_TYPE_AUDIO &&
        !st->codec->sample_rate && sc->time_scale > 1)
        st->codec->sample_rate = sc->time_scale;

    /* special codec parameters handling */
    switch (st->codec->codec_id) {
#if CONFIG_DV_DEMUXER
    case AV_CODEC_ID_DVAUDIO:
        c->dv_fctx  = avformat_alloc_context();
        c->dv_demux = avpriv_dv_init_demux(c->dv_fctx);
        if (!c->dv_demux) {
            av_log(c->fc, AV_LOG_ERROR, "dv demux context init error\n");
            return AVERROR(ENOMEM);
        }
        sc->dv_audio_container = 1;
        st->codec->codec_id    = AV_CODEC_ID_PCM_S16LE;
        break;
#endif
    /* no ifdef since parameters are always those */
    case AV_CODEC_ID_QCELP:
        st->codec->channels = 1;
        // force sample rate for qcelp when not stored in mov
        if (st->codec->codec_tag != MKTAG('Q','c','l','p'))
            st->codec->sample_rate = 8000;
        // FIXME: Why is the following needed for some files?
        sc->samples_per_frame = 160;
        if (!sc->bytes_per_frame)
            sc->bytes_per_frame = 35;
        break;
    case AV_CODEC_ID_AMR_NB:
        st->codec->channels    = 1;
        /* force sample rate for amr, stsd in 3gp does not store sample rate */
        st->codec->sample_rate = 8000;
        break;
    case AV_CODEC_ID_AMR_WB:
        st->codec->channels    = 1;
        st->codec->sample_rate = 16000;
        break;
    case AV_CODEC_ID_MP2:
    case AV_CODEC_ID_MP3:
        /* force type after stsd for m1a hdlr */
        st->codec->codec_type = AVMEDIA_TYPE_AUDIO;
        st->need_parsing      = AVSTREAM_PARSE_FULL;
        break;
    case AV_CODEC_ID_GSM:
    case AV_CODEC_ID_ADPCM_MS:
    case AV_CODEC_ID_ADPCM_IMA_WAV:
    case AV_CODEC_ID_ILBC:
    case AV_CODEC_ID_MACE3:
    case AV_CODEC_ID_MACE6:
    case AV_CODEC_ID_QDM2:
        st->codec->block_align = sc->bytes_per_frame;
        break;
    case AV_CODEC_ID_ALAC:
        if (st->codec->extradata_size == 36) {
            st->codec->channels    = AV_RB8 (st->codec->extradata + 21);
            st->codec->sample_rate = AV_RB32(st->codec->extradata + 32);
        }
        break;
    case AV_CODEC_ID_AC3:
    case AV_CODEC_ID_EAC3:
    case AV_CODEC_ID_MPEG1VIDEO:
    case AV_CODEC_ID_VC1:
        st->need_parsing = AVSTREAM_PARSE_FULL;
        break;
    default:
        break;
    }
    return 0;
}

static int mov_skip_multiple_stsd(MOVContext *c, AVIOContext *pb,
                                  int codec_tag, int format,
                                  int64_t size)
{
    int video_codec_id = ff_codec_get_id(ff_codec_movvideo_tags, format);

    if (codec_tag &&
         (codec_tag != format &&
          (c->fc->video_codec_id ? video_codec_id != c->fc->video_codec_id
                                 : codec_tag != MKTAG('j','p','e','g')))) {
        /* Multiple fourcc, we skip JPEG. This is not correct, we should
         * export it as a separate AVStream but this needs a few changes
         * in the MOV demuxer, patch welcome. */

        av_log(c->fc, AV_LOG_WARNING, "multiple fourcc not supported\n");
        avio_skip(pb, size);
        return 1;
    }
    if ( codec_tag == AV_RL32("avc1") ||
         codec_tag == AV_RL32("hvc1") ||
         codec_tag == AV_RL32("hev1")
    )
        av_log(c->fc, AV_LOG_WARNING, "Concatenated H.264 or H.265 might not play correctly.\n");

    return 0;
}

int ff_mov_read_stsd_entries(MOVContext *c, AVIOContext *pb, int entries)
{
    AVStream *st;
    MOVStreamContext *sc;
    int pseudo_stream_id;

    if (c->fc->nb_streams < 1)
        return 0;
    st = c->fc->streams[c->fc->nb_streams-1];
    sc = st->priv_data;

    for (pseudo_stream_id = 0;
         pseudo_stream_id < entries && !pb->eof_reached;
         pseudo_stream_id++) {
        //Parsing Sample description table
        enum AVCodecID id;
        int ret, dref_id = 1;
        MOVAtom a = { AV_RL32("stsd") };
        int64_t start_pos = avio_tell(pb);
        int64_t size = avio_rb32(pb); /* size */
        uint32_t format = avio_rl32(pb); /* data format */

        if (size >= 16) {
            avio_rb32(pb); /* reserved */
            avio_rb16(pb); /* reserved */
            dref_id = avio_rb16(pb);
        }else if (size <= 7){
            av_log(c->fc, AV_LOG_ERROR, "invalid size %"PRId64" in stsd\n", size);
            return AVERROR_INVALIDDATA;
        }

        if (mov_skip_multiple_stsd(c, pb, st->codec->codec_tag, format,
                                   size - (avio_tell(pb) - start_pos)))
            continue;

        sc->pseudo_stream_id = st->codec->codec_tag ? -1 : pseudo_stream_id;
        sc->dref_id= dref_id;

        id = mov_codec_id(st, format);

        av_dlog(c->fc, "size=%"PRId64" 4CC= %c%c%c%c codec_type=%d\n", size,
                (format >> 0) & 0xff, (format >> 8) & 0xff, (format >> 16) & 0xff,
                (format >> 24) & 0xff, st->codec->codec_type);

        if (st->codec->codec_type==AVMEDIA_TYPE_VIDEO) {
            st->codec->codec_id = id;
            mov_parse_stsd_video(c, pb, st, sc);
        } else if (st->codec->codec_type==AVMEDIA_TYPE_AUDIO) {
            st->codec->codec_id = id;
            mov_parse_stsd_audio(c, pb, st, sc);
        } else if (st->codec->codec_type==AVMEDIA_TYPE_SUBTITLE){
            st->codec->codec_id = id;
            mov_parse_stsd_subtitle(c, pb, st, sc,
                                    size - (avio_tell(pb) - start_pos));
        } else {
            ret = mov_parse_stsd_data(c, pb, st, sc,
                                      size - (avio_tell(pb) - start_pos));
            if (ret < 0)
                return ret;
        }
        /* this will read extra atoms at the end (wave, alac, damr, avcC, hvcC, SMI ...) */
        a.size = size - (avio_tell(pb) - start_pos);
        if (a.size > 8) {
            if ((ret = mov_read_default(c, pb, a)) < 0)
                return ret;
        } else if (a.size > 0)
            avio_skip(pb, a.size);
    }

    if (pb->eof_reached)
        return AVERROR_EOF;

    return mov_finalize_stsd_codec(c, pb, st, sc);
}

static int mov_read_stsd(MOVContext *c, AVIOContext *pb, MOVAtom atom)
{
    int entries;

    avio_r8(pb); /* version */
    avio_rb24(pb); /* flags */
    entries = avio_rb32(pb);

    return ff_mov_read_stsd_entries(c, pb, entries);
}

static int mov_read_stsc(MOVContext *c, AVIOContext *pb, MOVAtom atom)
{
    AVStream *st;
    MOVStreamContext *sc;
    unsigned int i, entries;

    if (c->fc->nb_streams < 1)
        return 0;
    st = c->fc->streams[c->fc->nb_streams-1];
    sc = st->priv_data;

    avio_r8(pb); /* version */
    avio_rb24(pb); /* flags */

    entries = avio_rb32(pb);

    av_dlog(c->fc, "track[%i].stsc.entries = %i\n", c->fc->nb_streams-1, entries);

    if (!entries)
        return 0;
    if (sc->stsc_data)
        av_log(c->fc, AV_LOG_WARNING, "Duplicated STSC atom\n");
    av_free(sc->stsc_data);
    sc->stsc_count = 0;
    sc->stsc_data = av_malloc_array(entries, sizeof(*sc->stsc_data));
    if (!sc->stsc_data)
        return AVERROR(ENOMEM);

    for (i = 0; i < entries && !pb->eof_reached; i++) {
        sc->stsc_data[i].first = avio_rb32(pb);
        sc->stsc_data[i].count = avio_rb32(pb);
        sc->stsc_data[i].id = avio_rb32(pb);
    }

    sc->stsc_count = i;

    if (pb->eof_reached)
        return AVERROR_EOF;

    return 0;
}

static int mov_read_stps(MOVContext *c, AVIOContext *pb, MOVAtom atom)
{
    AVStream *st;
    MOVStreamContext *sc;
    unsigned i, entries;

    if (c->fc->nb_streams < 1)
        return 0;
    st = c->fc->streams[c->fc->nb_streams-1];
    sc = st->priv_data;

    avio_rb32(pb); // version + flags

    entries = avio_rb32(pb);
    if (sc->stps_data)
        av_log(c->fc, AV_LOG_WARNING, "Duplicated STPS atom\n");
    av_free(sc->stps_data);
    sc->stps_count = 0;
    sc->stps_data = av_malloc_array(entries, sizeof(*sc->stps_data));
    if (!sc->stps_data)
        return AVERROR(ENOMEM);

    for (i = 0; i < entries && !pb->eof_reached; i++) {
        sc->stps_data[i] = avio_rb32(pb);
        //av_dlog(c->fc, "stps %d\n", sc->stps_data[i]);
    }

    sc->stps_count = i;

    if (pb->eof_reached)
        return AVERROR_EOF;

    return 0;
}

static int mov_read_stss(MOVContext *c, AVIOContext *pb, MOVAtom atom)
{
    AVStream *st;
    MOVStreamContext *sc;
    unsigned int i, entries;

    if (c->fc->nb_streams < 1)
        return 0;
    st = c->fc->streams[c->fc->nb_streams-1];
    sc = st->priv_data;

    avio_r8(pb); /* version */
    avio_rb24(pb); /* flags */

    entries = avio_rb32(pb);

    av_dlog(c->fc, "keyframe_count = %d\n", entries);

    if (!entries)
    {
        sc->keyframe_absent = 1;
        if (!st->need_parsing && st->codec->codec_type == AVMEDIA_TYPE_VIDEO)
            st->need_parsing = AVSTREAM_PARSE_HEADERS;
        return 0;
    }
    if (sc->keyframes)
        av_log(c->fc, AV_LOG_WARNING, "Duplicated STSS atom\n");
    av_free(sc->keyframes);
    sc->keyframe_count = 0;
    sc->keyframes = av_malloc_array(entries, sizeof(*sc->keyframes));
    if (!sc->keyframes)
        return AVERROR(ENOMEM);

    for (i = 0; i < entries && !pb->eof_reached; i++) {
        sc->keyframes[i] = avio_rb32(pb);
        //av_dlog(c->fc, "keyframes[]=%d\n", sc->keyframes[i]);
    }

    sc->keyframe_count = i;

    if (pb->eof_reached)
        return AVERROR_EOF;

    return 0;
}

static int mov_read_stsz(MOVContext *c, AVIOContext *pb, MOVAtom atom)
{
    AVStream *st;
    MOVStreamContext *sc;
    unsigned int i, entries, sample_size, field_size, num_bytes;
    GetBitContext gb;
    unsigned char* buf;

    if (c->fc->nb_streams < 1)
        return 0;
    st = c->fc->streams[c->fc->nb_streams-1];
    sc = st->priv_data;

    avio_r8(pb); /* version */
    avio_rb24(pb); /* flags */

    if (atom.type == MKTAG('s','t','s','z')) {
        sample_size = avio_rb32(pb);
        if (!sc->sample_size) /* do not overwrite value computed in stsd */
            sc->sample_size = sample_size;
        sc->stsz_sample_size = sample_size;
        field_size = 32;
    } else {
        sample_size = 0;
        avio_rb24(pb); /* reserved */
        field_size = avio_r8(pb);
    }
    entries = avio_rb32(pb);

    av_dlog(c->fc, "sample_size = %d sample_count = %d\n", sc->sample_size, entries);

    sc->sample_count = entries;
    if (sample_size)
        return 0;

    if (field_size != 4 && field_size != 8 && field_size != 16 && field_size != 32) {
        av_log(c->fc, AV_LOG_ERROR, "Invalid sample field size %d\n", field_size);
        return AVERROR_INVALIDDATA;
    }

    if (!entries)
        return 0;
    if (entries >= (UINT_MAX - 4) / field_size)
        return AVERROR_INVALIDDATA;
    if (sc->sample_sizes)
        av_log(c->fc, AV_LOG_WARNING, "Duplicated STSZ atom\n");
    av_free(sc->sample_sizes);
    sc->sample_count = 0;
    sc->sample_sizes = av_malloc_array(entries, sizeof(*sc->sample_sizes));
    if (!sc->sample_sizes)
        return AVERROR(ENOMEM);

    num_bytes = (entries*field_size+4)>>3;

    buf = av_malloc(num_bytes+FF_INPUT_BUFFER_PADDING_SIZE);
    if (!buf) {
        av_freep(&sc->sample_sizes);
        return AVERROR(ENOMEM);
    }

    if (avio_read(pb, buf, num_bytes) < num_bytes) {
        av_freep(&sc->sample_sizes);
        av_free(buf);
        return AVERROR_INVALIDDATA;
    }

    init_get_bits(&gb, buf, 8*num_bytes);

    for (i = 0; i < entries && !pb->eof_reached; i++) {
        sc->sample_sizes[i] = get_bits_long(&gb, field_size);
        sc->data_size += sc->sample_sizes[i];
    }

    sc->sample_count = i;

    if (pb->eof_reached)
        return AVERROR_EOF;

    av_free(buf);
    return 0;
}

static int mov_read_stts(MOVContext *c, AVIOContext *pb, MOVAtom atom)
{
    AVStream *st;
    MOVStreamContext *sc;
    unsigned int i, entries;
    int64_t duration=0;
    int64_t total_sample_count=0;

    if (c->fc->nb_streams < 1)
        return 0;
    st = c->fc->streams[c->fc->nb_streams-1];
    sc = st->priv_data;

    avio_r8(pb); /* version */
    avio_rb24(pb); /* flags */
    entries = avio_rb32(pb);

    av_dlog(c->fc, "track[%i].stts.entries = %i\n",
            c->fc->nb_streams-1, entries);

    if (sc->stts_data)
        av_log(c->fc, AV_LOG_WARNING, "Duplicated STTS atom\n");
    av_free(sc->stts_data);
    sc->stts_count = 0;
    sc->stts_data = av_malloc_array(entries, sizeof(*sc->stts_data));
    if (!sc->stts_data)
        return AVERROR(ENOMEM);

    for (i = 0; i < entries && !pb->eof_reached; i++) {
        int sample_duration;
        int sample_count;

        sample_count=avio_rb32(pb);
        sample_duration = avio_rb32(pb);

        /* sample_duration < 0 is invalid based on the spec */
        if (sample_duration < 0) {
            av_log(c->fc, AV_LOG_ERROR, "Invalid SampleDelta %d in STTS, at %d st:%d\n",
                   sample_duration, i, c->fc->nb_streams-1);
            sample_duration = 1;
        }
        if (sample_count < 0) {
            av_log(c->fc, AV_LOG_ERROR, "Invalid sample_count=%d\n", sample_count);
            return AVERROR_INVALIDDATA;
        }
        sc->stts_data[i].count= sample_count;
        sc->stts_data[i].duration= sample_duration;

        av_dlog(c->fc, "sample_count=%d, sample_duration=%d\n",
                sample_count, sample_duration);

        if (   i+1 == entries
            && i
            && sample_count == 1
            && total_sample_count > 100
            && sample_duration/10 > duration / total_sample_count)
            sample_duration = duration / total_sample_count;
        duration+=(int64_t)sample_duration*sample_count;
        total_sample_count+=sample_count;
    }

    sc->stts_count = i;

    sc->duration_for_fps  += duration;
    sc->nb_frames_for_fps += total_sample_count;

    if (pb->eof_reached)
        return AVERROR_EOF;

    st->nb_frames= total_sample_count;
    if (duration)
        st->duration= duration;
    sc->track_end = duration;
    return 0;
}

static void mov_update_dts_shift(MOVStreamContext *sc, int duration)
{
    if (duration < 0) {
        sc->dts_shift = FFMAX(sc->dts_shift, -duration);
    }
}

static int mov_read_ctts(MOVContext *c, AVIOContext *pb, MOVAtom atom)
{
    AVStream *st;
    MOVStreamContext *sc;
    unsigned int i, entries;

    if (c->fc->nb_streams < 1)
        return 0;
    st = c->fc->streams[c->fc->nb_streams-1];
    sc = st->priv_data;

    avio_r8(pb); /* version */
    avio_rb24(pb); /* flags */
    entries = avio_rb32(pb);

    av_dlog(c->fc, "track[%i].ctts.entries = %i\n", c->fc->nb_streams-1, entries);

    if (!entries)
        return 0;
    if (entries >= UINT_MAX / sizeof(*sc->ctts_data))
        return AVERROR_INVALIDDATA;
    sc->ctts_data = av_malloc(entries * sizeof(*sc->ctts_data));
    if (!sc->ctts_data)
        return AVERROR(ENOMEM);

    for (i = 0; i < entries && !pb->eof_reached; i++) {
        int count    =avio_rb32(pb);
        int duration =avio_rb32(pb);

        sc->ctts_data[i].count   = count;
        sc->ctts_data[i].duration= duration;

        av_dlog(c->fc, "count=%d, duration=%d\n",
                count, duration);

        if (FFABS(duration) > (1<<28) && i+2<entries) {
            av_log(c->fc, AV_LOG_WARNING, "CTTS invalid\n");
            av_freep(&sc->ctts_data);
            sc->ctts_count = 0;
            return 0;
        }

        if (i+2<entries)
            mov_update_dts_shift(sc, duration);
    }

    sc->ctts_count = i;

    if (pb->eof_reached)
        return AVERROR_EOF;

    av_dlog(c->fc, "dts shift %d\n", sc->dts_shift);

    return 0;
}

static int mov_read_sbgp(MOVContext *c, AVIOContext *pb, MOVAtom atom)
{
    AVStream *st;
    MOVStreamContext *sc;
    unsigned int i, entries;
    uint8_t version;
    uint32_t grouping_type;

    if (c->fc->nb_streams < 1)
        return 0;
    st = c->fc->streams[c->fc->nb_streams-1];
    sc = st->priv_data;

    version = avio_r8(pb); /* version */
    avio_rb24(pb); /* flags */
    grouping_type = avio_rl32(pb);
    if (grouping_type != MKTAG( 'r','a','p',' '))
        return 0; /* only support 'rap ' grouping */
    if (version == 1)
        avio_rb32(pb); /* grouping_type_parameter */

    entries = avio_rb32(pb);
    if (!entries)
        return 0;
    if (sc->rap_group)
        av_log(c->fc, AV_LOG_WARNING, "Duplicated SBGP atom\n");
    av_free(sc->rap_group);
    sc->rap_group_count = 0;
    sc->rap_group = av_malloc_array(entries, sizeof(*sc->rap_group));
    if (!sc->rap_group)
        return AVERROR(ENOMEM);

    for (i = 0; i < entries && !pb->eof_reached; i++) {
        sc->rap_group[i].count = avio_rb32(pb); /* sample_count */
        sc->rap_group[i].index = avio_rb32(pb); /* group_description_index */
    }

    sc->rap_group_count = i;

    return pb->eof_reached ? AVERROR_EOF : 0;
}

static void mov_build_index(MOVContext *mov, AVStream *st)
{
    MOVStreamContext *sc = st->priv_data;
    int64_t current_offset;
    int64_t current_dts = 0;
    unsigned int stts_index = 0;
    unsigned int stsc_index = 0;
    unsigned int stss_index = 0;
    unsigned int stps_index = 0;
    unsigned int i, j;
    uint64_t stream_size = 0;

    /* adjust first dts according to edit list */
    if ((sc->empty_duration || sc->start_time) && mov->time_scale > 0) {
        if (sc->empty_duration)
            sc->empty_duration = av_rescale(sc->empty_duration, sc->time_scale, mov->time_scale);
        sc->time_offset = sc->start_time - sc->empty_duration;
        current_dts = -sc->time_offset;
        if (sc->ctts_count>0 && sc->stts_count>0 &&
            sc->ctts_data[0].duration / FFMAX(sc->stts_data[0].duration, 1) > 16) {
            /* more than 16 frames delay, dts are likely wrong
               this happens with files created by iMovie */
            sc->wrong_dts = 1;
            st->codec->has_b_frames = 1;
        }
    }

    /* only use old uncompressed audio chunk demuxing when stts specifies it */
    if (!(st->codec->codec_type == AVMEDIA_TYPE_AUDIO &&
          sc->stts_count == 1 && sc->stts_data[0].duration == 1)) {
        unsigned int current_sample = 0;
        unsigned int stts_sample = 0;
        unsigned int sample_size;
        unsigned int distance = 0;
        unsigned int rap_group_index = 0;
        unsigned int rap_group_sample = 0;
        int rap_group_present = sc->rap_group_count && sc->rap_group;
        int key_off = (sc->keyframe_count && sc->keyframes[0] > 0) || (sc->stps_count && sc->stps_data[0] > 0);

        current_dts -= sc->dts_shift;

        if (!sc->sample_count || st->nb_index_entries)
            return;
        if (sc->sample_count >= UINT_MAX / sizeof(*st->index_entries) - st->nb_index_entries)
            return;
        if (av_reallocp_array(&st->index_entries,
                              st->nb_index_entries + sc->sample_count,
                              sizeof(*st->index_entries)) < 0) {
            st->nb_index_entries = 0;
            return;
        }
        st->index_entries_allocated_size = (st->nb_index_entries + sc->sample_count) * sizeof(*st->index_entries);

        for (i = 0; i < sc->chunk_count; i++) {
            int64_t next_offset = i+1 < sc->chunk_count ? sc->chunk_offsets[i+1] : INT64_MAX;
            current_offset = sc->chunk_offsets[i];
            while (stsc_index + 1 < sc->stsc_count &&
                i + 1 == sc->stsc_data[stsc_index + 1].first)
                stsc_index++;

            if (next_offset > current_offset && sc->sample_size>0 && sc->sample_size < sc->stsz_sample_size &&
                sc->stsc_data[stsc_index].count * (int64_t)sc->stsz_sample_size > next_offset - current_offset) {
                av_log(mov->fc, AV_LOG_WARNING, "STSZ sample size %d invalid (too large), ignoring\n", sc->stsz_sample_size);
                sc->stsz_sample_size = sc->sample_size;
            }
            if (sc->stsz_sample_size>0 && sc->stsz_sample_size < sc->sample_size) {
                av_log(mov->fc, AV_LOG_WARNING, "STSZ sample size %d invalid (too small), ignoring\n", sc->stsz_sample_size);
                sc->stsz_sample_size = sc->sample_size;
            }

            for (j = 0; j < sc->stsc_data[stsc_index].count; j++) {
                int keyframe = 0;
                if (current_sample >= sc->sample_count) {
                    av_log(mov->fc, AV_LOG_ERROR, "wrong sample count\n");
                    return;
                }

                if (!sc->keyframe_absent && (!sc->keyframe_count || current_sample+key_off == sc->keyframes[stss_index])) {
                    keyframe = 1;
                    if (stss_index + 1 < sc->keyframe_count)
                        stss_index++;
                } else if (sc->stps_count && current_sample+key_off == sc->stps_data[stps_index]) {
                    keyframe = 1;
                    if (stps_index + 1 < sc->stps_count)
                        stps_index++;
                }
                if (rap_group_present && rap_group_index < sc->rap_group_count) {
                    if (sc->rap_group[rap_group_index].index > 0)
                        keyframe = 1;
                    if (++rap_group_sample == sc->rap_group[rap_group_index].count) {
                        rap_group_sample = 0;
                        rap_group_index++;
                    }
                }
                if (sc->keyframe_absent
                    && !sc->stps_count
                    && !rap_group_present
                    && (st->codec->codec_type == AVMEDIA_TYPE_AUDIO || (i==0 && j==0)))
                     keyframe = 1;
                if (keyframe)
                    distance = 0;
                sample_size = sc->stsz_sample_size > 0 ? sc->stsz_sample_size : sc->sample_sizes[current_sample];
                if (sc->pseudo_stream_id == -1 ||
                   sc->stsc_data[stsc_index].id - 1 == sc->pseudo_stream_id) {
                    AVIndexEntry *e = &st->index_entries[st->nb_index_entries++];
                    e->pos = current_offset;
                    e->timestamp = current_dts;
                    e->size = sample_size;
                    e->min_distance = distance;
                    e->flags = keyframe ? AVINDEX_KEYFRAME : 0;
                    av_dlog(mov->fc, "AVIndex stream %d, sample %d, offset %"PRIx64", dts %"PRId64", "
                            "size %d, distance %d, keyframe %d\n", st->index, current_sample,
                            current_offset, current_dts, sample_size, distance, keyframe);
                    if (st->codec->codec_type == AVMEDIA_TYPE_VIDEO && st->nb_index_entries < 100)
                        ff_rfps_add_frame(mov->fc, st, current_dts);
                }

                current_offset += sample_size;
                stream_size += sample_size;
                current_dts += sc->stts_data[stts_index].duration;
                distance++;
                stts_sample++;
                current_sample++;
                if (stts_index + 1 < sc->stts_count && stts_sample == sc->stts_data[stts_index].count) {
                    stts_sample = 0;
                    stts_index++;
                }
            }
        }
        if (st->duration > 0)
            st->codec->bit_rate = stream_size*8*sc->time_scale/st->duration;
    } else {
        unsigned chunk_samples, total = 0;

        // compute total chunk count
        for (i = 0; i < sc->stsc_count; i++) {
            unsigned count, chunk_count;

            chunk_samples = sc->stsc_data[i].count;
            if (i != sc->stsc_count - 1 &&
                sc->samples_per_frame && chunk_samples % sc->samples_per_frame) {
                av_log(mov->fc, AV_LOG_ERROR, "error unaligned chunk\n");
                return;
            }

            if (sc->samples_per_frame >= 160) { // gsm
                count = chunk_samples / sc->samples_per_frame;
            } else if (sc->samples_per_frame > 1) {
                unsigned samples = (1024/sc->samples_per_frame)*sc->samples_per_frame;
                count = (chunk_samples+samples-1) / samples;
            } else {
                count = (chunk_samples+1023) / 1024;
            }

            if (i < sc->stsc_count - 1)
                chunk_count = sc->stsc_data[i+1].first - sc->stsc_data[i].first;
            else
                chunk_count = sc->chunk_count - (sc->stsc_data[i].first - 1);
            total += chunk_count * count;
        }

        av_dlog(mov->fc, "chunk count %d\n", total);
        if (total >= UINT_MAX / sizeof(*st->index_entries) - st->nb_index_entries)
            return;
        if (av_reallocp_array(&st->index_entries,
                              st->nb_index_entries + total,
                              sizeof(*st->index_entries)) < 0) {
            st->nb_index_entries = 0;
            return;
        }
        st->index_entries_allocated_size = (st->nb_index_entries + total) * sizeof(*st->index_entries);

        // populate index
        for (i = 0; i < sc->chunk_count; i++) {
            current_offset = sc->chunk_offsets[i];
            if (stsc_index + 1 < sc->stsc_count &&
                i + 1 == sc->stsc_data[stsc_index + 1].first)
                stsc_index++;
            chunk_samples = sc->stsc_data[stsc_index].count;

            while (chunk_samples > 0) {
                AVIndexEntry *e;
                unsigned size, samples;

                if (sc->samples_per_frame >= 160) { // gsm
                    samples = sc->samples_per_frame;
                    size = sc->bytes_per_frame;
                } else {
                    if (sc->samples_per_frame > 1) {
                        samples = FFMIN((1024 / sc->samples_per_frame)*
                                        sc->samples_per_frame, chunk_samples);
                        size = (samples / sc->samples_per_frame) * sc->bytes_per_frame;
                    } else {
                        samples = FFMIN(1024, chunk_samples);
                        size = samples * sc->sample_size;
                    }
                }

                if (st->nb_index_entries >= total) {
                    av_log(mov->fc, AV_LOG_ERROR, "wrong chunk count %d\n", total);
                    return;
                }
                e = &st->index_entries[st->nb_index_entries++];
                e->pos = current_offset;
                e->timestamp = current_dts;
                e->size = size;
                e->min_distance = 0;
                e->flags = AVINDEX_KEYFRAME;
                av_dlog(mov->fc, "AVIndex stream %d, chunk %d, offset %"PRIx64", dts %"PRId64", "
                        "size %d, duration %d\n", st->index, i, current_offset, current_dts,
                        size, samples);

                current_offset += size;
                current_dts += samples;
                chunk_samples -= samples;
            }
        }
    }
}

static int mov_open_dref(AVIOContext **pb, const char *src, MOVDref *ref,
                         AVIOInterruptCB *int_cb, int use_absolute_path, AVFormatContext *fc)
{
    /* try relative path, we do not try the absolute because it can leak information about our
       system to an attacker */
    if (ref->nlvl_to > 0 && ref->nlvl_from > 0) {
        char filename[1024];
        const char *src_path;
        int i, l;

        /* find a source dir */
        src_path = strrchr(src, '/');
        if (src_path)
            src_path++;
        else
            src_path = src;

        /* find a next level down to target */
        for (i = 0, l = strlen(ref->path) - 1; l >= 0; l--)
            if (ref->path[l] == '/') {
                if (i == ref->nlvl_to - 1)
                    break;
                else
                    i++;
            }

        /* compose filename if next level down to target was found */
        if (i == ref->nlvl_to - 1 && src_path - src  < sizeof(filename)) {
            memcpy(filename, src, src_path - src);
            filename[src_path - src] = 0;

            for (i = 1; i < ref->nlvl_from; i++)
                av_strlcat(filename, "../", 1024);

            av_strlcat(filename, ref->path + l + 1, 1024);

            if (!avio_open2(pb, filename, AVIO_FLAG_READ, int_cb, NULL))
                return 0;
        }
    } else if (use_absolute_path) {
        av_log(fc, AV_LOG_WARNING, "Using absolute path on user request, "
               "this is a possible security issue\n");
        if (!avio_open2(pb, ref->path, AVIO_FLAG_READ, int_cb, NULL))
            return 0;
    }

    return AVERROR(ENOENT);
}

static void fix_timescale(MOVContext *c, MOVStreamContext *sc)
{
    if (sc->time_scale <= 0) {
        av_log(c->fc, AV_LOG_WARNING, "stream %d, timescale not set\n", sc->ffindex);
        sc->time_scale = c->time_scale;
        if (sc->time_scale <= 0)
            sc->time_scale = 1;
    }
}

static int mov_read_trak(MOVContext *c, AVIOContext *pb, MOVAtom atom)
{
    AVStream *st;
    MOVStreamContext *sc;
    int ret;

    st = avformat_new_stream(c->fc, NULL);
    if (!st) return AVERROR(ENOMEM);
    st->id = c->fc->nb_streams;
    sc = av_mallocz(sizeof(MOVStreamContext));
    if (!sc) return AVERROR(ENOMEM);

    st->priv_data = sc;
    st->codec->codec_type = AVMEDIA_TYPE_DATA;
    sc->ffindex = st->index;

    if ((ret = mov_read_default(c, pb, atom)) < 0)
        return ret;

    /* sanity checks */
    if (sc->chunk_count && (!sc->stts_count || !sc->stsc_count ||
                            (!sc->sample_size && !sc->sample_count))) {
        av_log(c->fc, AV_LOG_ERROR, "stream %d, missing mandatory atoms, broken header\n",
               st->index);
        return 0;
    }

    fix_timescale(c, sc);

    avpriv_set_pts_info(st, 64, 1, sc->time_scale);

    mov_build_index(c, st);

    if (sc->dref_id-1 < sc->drefs_count && sc->drefs[sc->dref_id-1].path) {
        MOVDref *dref = &sc->drefs[sc->dref_id - 1];
        if (mov_open_dref(&sc->pb, c->fc->filename, dref, &c->fc->interrupt_callback,
            c->use_absolute_path, c->fc) < 0)
            av_log(c->fc, AV_LOG_ERROR,
                   "stream %d, error opening alias: path='%s', dir='%s', "
                   "filename='%s', volume='%s', nlvl_from=%d, nlvl_to=%d\n",
                   st->index, dref->path, dref->dir, dref->filename,
                   dref->volume, dref->nlvl_from, dref->nlvl_to);
    } else {
        sc->pb = c->fc->pb;
        sc->pb_is_copied = 1;
    }

    if (st->codec->codec_type == AVMEDIA_TYPE_VIDEO) {
        if (!st->sample_aspect_ratio.num &&
            (st->codec->width != sc->width || st->codec->height != sc->height)) {
            st->sample_aspect_ratio = av_d2q(((double)st->codec->height * sc->width) /
                                             ((double)st->codec->width * sc->height), INT_MAX);
        }

#if FF_API_R_FRAME_RATE
        if (sc->stts_count == 1 || (sc->stts_count == 2 && sc->stts_data[1].count == 1))
            av_reduce(&st->r_frame_rate.num, &st->r_frame_rate.den,
                      sc->time_scale, sc->stts_data[0].duration, INT_MAX);
#endif
    }

    // done for ai5q, ai52, ai55, ai1q, ai12 and ai15.
    if (!st->codec->extradata_size && st->codec->codec_id == AV_CODEC_ID_H264 &&
        TAG_IS_AVCI(st->codec->codec_tag)) {
        ret = ff_generate_avci_extradata(st);
        if (ret < 0)
            return ret;
    }

    switch (st->codec->codec_id) {
#if CONFIG_H261_DECODER
    case AV_CODEC_ID_H261:
#endif
#if CONFIG_H263_DECODER
    case AV_CODEC_ID_H263:
#endif
#if CONFIG_MPEG4_DECODER
    case AV_CODEC_ID_MPEG4:
#endif
        st->codec->width = 0; /* let decoder init width/height */
        st->codec->height= 0;
        break;
    }

    /* Do not need those anymore. */
    av_freep(&sc->chunk_offsets);
    av_freep(&sc->stsc_data);
    av_freep(&sc->sample_sizes);
    av_freep(&sc->keyframes);
    av_freep(&sc->stts_data);
    av_freep(&sc->stps_data);
    av_freep(&sc->rap_group);

    return 0;
}

static int mov_read_ilst(MOVContext *c, AVIOContext *pb, MOVAtom atom)
{
    int ret;
    c->itunes_metadata = 1;
    ret = mov_read_default(c, pb, atom);
    c->itunes_metadata = 0;
    return ret;
}

static int mov_read_custom_2plus(MOVContext *c, AVIOContext *pb, int size)
{
    int64_t end = avio_tell(pb) + size;
    uint8_t *key = NULL, *val = NULL;
    int i;
    AVStream *st;
    MOVStreamContext *sc;

    if (c->fc->nb_streams < 1)
        return 0;
    st = c->fc->streams[c->fc->nb_streams-1];
    sc = st->priv_data;

    for (i = 0; i < 2; i++) {
        uint8_t **p;
        uint32_t len, tag;

        if (end - avio_tell(pb) <= 12)
            break;

        len = avio_rb32(pb);
        tag = avio_rl32(pb);
        avio_skip(pb, 4); // flags

        if (len < 12 || len - 12 > end - avio_tell(pb))
            break;
        len -= 12;

        if (tag == MKTAG('n', 'a', 'm', 'e'))
            p = &key;
        else if (tag == MKTAG('d', 'a', 't', 'a') && len > 4) {
            avio_skip(pb, 4);
            len -= 4;
            p = &val;
        } else
            break;

        *p = av_malloc(len + 1);
        if (!*p)
            break;
        avio_read(pb, *p, len);
        (*p)[len] = 0;
    }

    if (key && val) {
        if (strcmp(key, "iTunSMPB") == 0) {
            int priming, remainder, samples;
            if(sscanf(val, "%*X %X %X %X", &priming, &remainder, &samples) == 3){
                if(priming>0 && priming<16384)
                    sc->start_pad = priming;
            }
        }
        if (strcmp(key, "cdec") != 0) {
            av_dict_set(&c->fc->metadata, key, val,
                        AV_DICT_DONT_STRDUP_KEY | AV_DICT_DONT_STRDUP_VAL);
            key = val = NULL;
        }
    }

    avio_seek(pb, end, SEEK_SET);
    av_freep(&key);
    av_freep(&val);
    return 0;
}

static int mov_read_custom(MOVContext *c, AVIOContext *pb, MOVAtom atom)
{
    int64_t end = avio_tell(pb) + atom.size;
    uint32_t tag, len;

    if (atom.size < 8)
        goto fail;

    len = avio_rb32(pb);
    tag = avio_rl32(pb);

    if (len > atom.size)
        goto fail;

    if (tag == MKTAG('m', 'e', 'a', 'n') && len > 12) {
        uint8_t domain[128];
        int domain_len;

        avio_skip(pb, 4); // flags
        len -= 12;

        domain_len = avio_get_str(pb, len, domain, sizeof(domain));
        avio_skip(pb, len - domain_len);
        return mov_read_custom_2plus(c, pb, end - avio_tell(pb));
    }

fail:
    av_log(c->fc, AV_LOG_VERBOSE,
           "Unhandled or malformed custom metadata of size %"PRId64"\n", atom.size);
    return 0;
}

static int mov_read_meta(MOVContext *c, AVIOContext *pb, MOVAtom atom)
{
    while (atom.size > 8) {
        uint32_t tag = avio_rl32(pb);
        atom.size -= 4;
        if (tag == MKTAG('h','d','l','r')) {
            avio_seek(pb, -8, SEEK_CUR);
            atom.size += 8;
            return mov_read_default(c, pb, atom);
        }
    }
    return 0;
}

static int mov_read_tkhd(MOVContext *c, AVIOContext *pb, MOVAtom atom)
{
    int i;
    int width;
    int height;
    int64_t disp_transform[2];
    int display_matrix[3][3];
    AVStream *st;
    MOVStreamContext *sc;
    int version;
    int flags;

    if (c->fc->nb_streams < 1)
        return 0;
    st = c->fc->streams[c->fc->nb_streams-1];
    sc = st->priv_data;

    version = avio_r8(pb);
    flags = avio_rb24(pb);
    st->disposition |= (flags & MOV_TKHD_FLAG_ENABLED) ? AV_DISPOSITION_DEFAULT : 0;

    if (version == 1) {
        avio_rb64(pb);
        avio_rb64(pb);
    } else {
        avio_rb32(pb); /* creation time */
        avio_rb32(pb); /* modification time */
    }
    st->id = (int)avio_rb32(pb); /* track id (NOT 0 !)*/
    avio_rb32(pb); /* reserved */

    /* highlevel (considering edits) duration in movie timebase */
    (version == 1) ? avio_rb64(pb) : avio_rb32(pb);
    avio_rb32(pb); /* reserved */
    avio_rb32(pb); /* reserved */

    avio_rb16(pb); /* layer */
    avio_rb16(pb); /* alternate group */
    avio_rb16(pb); /* volume */
    avio_rb16(pb); /* reserved */

    //read in the display matrix (outlined in ISO 14496-12, Section 6.2.2)
    // they're kept in fixed point format through all calculations
    // save u,v,z to store the whole matrix in the AV_PKT_DATA_DISPLAYMATRIX
    // side data, but the scale factor is not needed to calculate aspect ratio
    for (i = 0; i < 3; i++) {
        display_matrix[i][0] = avio_rb32(pb);   // 16.16 fixed point
        display_matrix[i][1] = avio_rb32(pb);   // 16.16 fixed point
        display_matrix[i][2] = avio_rb32(pb);   //  2.30 fixed point
    }

    width = avio_rb32(pb);       // 16.16 fixed point track width
    height = avio_rb32(pb);      // 16.16 fixed point track height
    sc->width = width >> 16;
    sc->height = height >> 16;

    // save the matrix and add rotate metadata when it is not the default
    // identity
    if (display_matrix[0][0] != (1 << 16) ||
        display_matrix[1][1] != (1 << 16) ||
        display_matrix[2][2] != (1 << 30) ||
        display_matrix[0][1] || display_matrix[0][2] ||
        display_matrix[1][0] || display_matrix[1][2] ||
        display_matrix[2][0] || display_matrix[2][1]) {
        int i, j;
        double rotate;

        av_freep(&sc->display_matrix);
        sc->display_matrix = av_malloc(sizeof(int32_t) * 9);
        if (!sc->display_matrix)
            return AVERROR(ENOMEM);

        for (i = 0; i < 3; i++)
            for (j = 0; j < 3; j++)
                sc->display_matrix[i * 3 + j] = display_matrix[j][i];

        rotate = av_display_rotation_get(sc->display_matrix);
        if (!isnan(rotate)) {
            char rotate_buf[64];
            rotate = -rotate;
            if (rotate < 0) // for backward compatibility
                rotate += 360;
            snprintf(rotate_buf, sizeof(rotate_buf), "%g", rotate);
            av_dict_set(&st->metadata, "rotate", rotate_buf, 0);
        }
    }

    // transform the display width/height according to the matrix
    // skip this if the display matrix is the default identity matrix
    // or if it is rotating the picture, ex iPhone 3GS
    // to keep the same scale, use [width height 1<<16]
    if (width && height &&
        ((display_matrix[0][0] != 65536  ||
          display_matrix[1][1] != 65536) &&
         !display_matrix[0][1] &&
         !display_matrix[1][0] &&
         !display_matrix[2][0] && !display_matrix[2][1])) {
        for (i = 0; i < 2; i++)
            disp_transform[i] =
                (int64_t)  width  * display_matrix[0][i] +
                (int64_t)  height * display_matrix[1][i] +
                ((int64_t) display_matrix[2][i] << 16);

        //sample aspect ratio is new width/height divided by old width/height
        st->sample_aspect_ratio = av_d2q(
            ((double) disp_transform[0] * height) /
            ((double) disp_transform[1] * width), INT_MAX);
    }
    return 0;
}

static int mov_read_tfhd(MOVContext *c, AVIOContext *pb, MOVAtom atom)
{
    MOVFragment *frag = &c->fragment;
    MOVTrackExt *trex = NULL;
    MOVFragmentIndex* index = NULL;
    int flags, track_id, i;

    avio_r8(pb); /* version */
    flags = avio_rb24(pb);

    track_id = avio_rb32(pb);
    if (!track_id)
        return AVERROR_INVALIDDATA;
    frag->track_id = track_id;
    for (i = 0; i < c->trex_count; i++)
        if (c->trex_data[i].track_id == frag->track_id) {
            trex = &c->trex_data[i];
            break;
        }
    if (!trex) {
        av_log(c->fc, AV_LOG_ERROR, "could not find corresponding trex\n");
        return AVERROR_INVALIDDATA;
    }
    for (i = 0; i < c->fragment_index_count; i++) {
        MOVFragmentIndex* candidate = c->fragment_index_data[i];
        if (candidate->track_id == frag->track_id) {
            av_log(c->fc, AV_LOG_DEBUG,
                   "found fragment index for track %u\n", frag->track_id);
            index = candidate;
            break;
        }
    }

    frag->base_data_offset = flags & MOV_TFHD_BASE_DATA_OFFSET ?
                             avio_rb64(pb) : flags & MOV_TFHD_DEFAULT_BASE_IS_MOOF ?
                             frag->moof_offset : frag->implicit_offset;
    frag->stsd_id  = flags & MOV_TFHD_STSD_ID ? avio_rb32(pb) : trex->stsd_id;

    frag->duration = flags & MOV_TFHD_DEFAULT_DURATION ?
                     avio_rb32(pb) : trex->duration;
    frag->size     = flags & MOV_TFHD_DEFAULT_SIZE ?
                     avio_rb32(pb) : trex->size;
    frag->flags    = flags & MOV_TFHD_DEFAULT_FLAGS ?
                     avio_rb32(pb) : trex->flags;
    frag->time     = AV_NOPTS_VALUE;
    if (index) {
        int i, found = 0;
        for (i = index->current_item; i < index->item_count; i++) {
            if (frag->implicit_offset == index->items[i].moof_offset) {
                av_log(c->fc, AV_LOG_DEBUG, "found fragment index entry "
                        "for track %u and moof_offset %"PRId64"\n",
                        frag->track_id, index->items[i].moof_offset);
                frag->time = index->items[i].time;
                index->current_item = i + 1;
                found = 1;
            }
        }
        if (!found) {
            av_log(c->fc, AV_LOG_WARNING, "track %u has a fragment index "
                   "but it doesn't have an (in-order) entry for moof_offset "
                   "%"PRId64"\n", frag->track_id, frag->implicit_offset);
        }
    }
    av_dlog(c->fc, "frag flags 0x%x\n", frag->flags);
    return 0;
}

static int mov_read_chap(MOVContext *c, AVIOContext *pb, MOVAtom atom)
{
    c->chapter_track = avio_rb32(pb);
    return 0;
}

static int mov_read_trex(MOVContext *c, AVIOContext *pb, MOVAtom atom)
{
    MOVTrackExt *trex;
    int err;

    if ((uint64_t)c->trex_count+1 >= UINT_MAX / sizeof(*c->trex_data))
        return AVERROR_INVALIDDATA;
    if ((err = av_reallocp_array(&c->trex_data, c->trex_count + 1,
                                 sizeof(*c->trex_data))) < 0) {
        c->trex_count = 0;
        return err;
    }

    c->fc->duration = AV_NOPTS_VALUE; // the duration from mvhd is not representing the whole file when fragments are used.

    trex = &c->trex_data[c->trex_count++];
    avio_r8(pb); /* version */
    avio_rb24(pb); /* flags */
    trex->track_id = avio_rb32(pb);
    trex->stsd_id  = avio_rb32(pb);
    trex->duration = avio_rb32(pb);
    trex->size     = avio_rb32(pb);
    trex->flags    = avio_rb32(pb);
    return 0;
}

static int mov_read_tfdt(MOVContext *c, AVIOContext *pb, MOVAtom atom)
{
    MOVFragment *frag = &c->fragment;
    AVStream *st = NULL;
    MOVStreamContext *sc;
    int version, i;

    for (i = 0; i < c->fc->nb_streams; i++) {
        if (c->fc->streams[i]->id == frag->track_id) {
            st = c->fc->streams[i];
            break;
        }
    }
    if (!st) {
        av_log(c->fc, AV_LOG_ERROR, "could not find corresponding track id %d\n", frag->track_id);
        return AVERROR_INVALIDDATA;
    }
    sc = st->priv_data;
    if (sc->pseudo_stream_id + 1 != frag->stsd_id)
        return 0;
    version = avio_r8(pb);
    avio_rb24(pb); /* flags */
    if (version) {
        sc->track_end = avio_rb64(pb);
    } else {
        sc->track_end = avio_rb32(pb);
    }
    return 0;
}

static int mov_read_trun(MOVContext *c, AVIOContext *pb, MOVAtom atom)
{
    MOVFragment *frag = &c->fragment;
    AVStream *st = NULL;
    MOVStreamContext *sc;
    MOVStts *ctts_data;
    uint64_t offset;
    int64_t dts;
    int data_offset = 0;
    unsigned entries, first_sample_flags = frag->flags;
    int flags, distance, i, found_keyframe = 0, err;

    for (i = 0; i < c->fc->nb_streams; i++) {
        if (c->fc->streams[i]->id == frag->track_id) {
            st = c->fc->streams[i];
            break;
        }
    }
    if (!st) {
        av_log(c->fc, AV_LOG_ERROR, "could not find corresponding track id %d\n", frag->track_id);
        return AVERROR_INVALIDDATA;
    }
    sc = st->priv_data;
    if (sc->pseudo_stream_id+1 != frag->stsd_id && sc->pseudo_stream_id != -1)
        return 0;
    avio_r8(pb); /* version */
    flags = avio_rb24(pb);
    entries = avio_rb32(pb);
    av_dlog(c->fc, "flags 0x%x entries %d\n", flags, entries);

    /* Always assume the presence of composition time offsets.
     * Without this assumption, for instance, we cannot deal with a track in fragmented movies that meet the following.
     *  1) in the initial movie, there are no samples.
     *  2) in the first movie fragment, there is only one sample without composition time offset.
     *  3) in the subsequent movie fragments, there are samples with composition time offset. */
    if (!sc->ctts_count && sc->sample_count)
    {
        /* Complement ctts table if moov atom doesn't have ctts atom. */
        ctts_data = av_realloc(NULL, sizeof(*sc->ctts_data));
        if (!ctts_data)
            return AVERROR(ENOMEM);
        sc->ctts_data = ctts_data;
        sc->ctts_data[sc->ctts_count].count = sc->sample_count;
        sc->ctts_data[sc->ctts_count].duration = 0;
        sc->ctts_count++;
    }
    if ((uint64_t)entries+sc->ctts_count >= UINT_MAX/sizeof(*sc->ctts_data))
        return AVERROR_INVALIDDATA;
    if ((err = av_reallocp_array(&sc->ctts_data, entries + sc->ctts_count,
                                 sizeof(*sc->ctts_data))) < 0) {
        sc->ctts_count = 0;
        return err;
    }
    if (flags & MOV_TRUN_DATA_OFFSET)        data_offset        = avio_rb32(pb);
    if (flags & MOV_TRUN_FIRST_SAMPLE_FLAGS) first_sample_flags = avio_rb32(pb);
    dts    = sc->track_end - sc->time_offset;
    offset = frag->base_data_offset + data_offset;
    distance = 0;
    av_dlog(c->fc, "first sample flags 0x%x\n", first_sample_flags);
    for (i = 0; i < entries && !pb->eof_reached; i++) {
        unsigned sample_size = frag->size;
        int sample_flags = i ? frag->flags : first_sample_flags;
        unsigned sample_duration = frag->duration;
        int keyframe = 0;

        if (flags & MOV_TRUN_SAMPLE_DURATION) sample_duration = avio_rb32(pb);
        if (flags & MOV_TRUN_SAMPLE_SIZE)     sample_size     = avio_rb32(pb);
        if (flags & MOV_TRUN_SAMPLE_FLAGS)    sample_flags    = avio_rb32(pb);
        sc->ctts_data[sc->ctts_count].count = 1;
        sc->ctts_data[sc->ctts_count].duration = (flags & MOV_TRUN_SAMPLE_CTS) ?
                                                  avio_rb32(pb) : 0;
        mov_update_dts_shift(sc, sc->ctts_data[sc->ctts_count].duration);
        if (frag->time != AV_NOPTS_VALUE) {
            if (c->use_mfra_for == FF_MOV_FLAG_MFRA_PTS) {
                int64_t pts = frag->time;
                av_log(c->fc, AV_LOG_DEBUG, "found frag time %"PRId64
                        " sc->dts_shift %d ctts.duration %d"
                        " sc->time_offset %"PRId64" flags & MOV_TRUN_SAMPLE_CTS %d\n", pts,
                        sc->dts_shift, sc->ctts_data[sc->ctts_count].duration,
                        sc->time_offset, flags & MOV_TRUN_SAMPLE_CTS);
                dts = pts - sc->dts_shift;
                if (flags & MOV_TRUN_SAMPLE_CTS) {
                    dts -= sc->ctts_data[sc->ctts_count].duration;
                } else {
                    dts -= sc->time_offset;
                }
                av_log(c->fc, AV_LOG_DEBUG, "calculated into dts %"PRId64"\n", dts);
            } else {
                dts = frag->time;
                av_log(c->fc, AV_LOG_DEBUG, "found frag time %"PRId64
                        ", using it for dts\n", dts);
            }
            frag->time = AV_NOPTS_VALUE;
        }
        sc->ctts_count++;
        if (st->codec->codec_type == AVMEDIA_TYPE_AUDIO)
            keyframe = 1;
        else if (!found_keyframe)
            keyframe = found_keyframe =
                !(sample_flags & (MOV_FRAG_SAMPLE_FLAG_IS_NON_SYNC |
                                  MOV_FRAG_SAMPLE_FLAG_DEPENDS_YES));
        if (keyframe)
            distance = 0;
        av_add_index_entry(st, offset, dts, sample_size, distance,
                           keyframe ? AVINDEX_KEYFRAME : 0);
        av_dlog(c->fc, "AVIndex stream %d, sample %d, offset %"PRIx64", dts %"PRId64", "
                "size %d, distance %d, keyframe %d\n", st->index, sc->sample_count+i,
                offset, dts, sample_size, distance, keyframe);
        distance++;
        dts += sample_duration;
        offset += sample_size;
        sc->data_size += sample_size;
        sc->duration_for_fps += sample_duration;
        sc->nb_frames_for_fps ++;
    }

    if (pb->eof_reached)
        return AVERROR_EOF;

    frag->implicit_offset = offset;
    st->duration = sc->track_end = dts + sc->time_offset;
    return 0;
}

/* this atom should be null (from specs), but some buggy files put the 'moov' atom inside it... */
/* like the files created with Adobe Premiere 5.0, for samples see */
/* http://graphics.tudelft.nl/~wouter/publications/soundtests/ */
static int mov_read_wide(MOVContext *c, AVIOContext *pb, MOVAtom atom)
{
    int err;

    if (atom.size < 8)
        return 0; /* continue */
    if (avio_rb32(pb) != 0) { /* 0 sized mdat atom... use the 'wide' atom size */
        avio_skip(pb, atom.size - 4);
        return 0;
    }
    atom.type = avio_rl32(pb);
    atom.size -= 8;
    if (atom.type != MKTAG('m','d','a','t')) {
        avio_skip(pb, atom.size);
        return 0;
    }
    err = mov_read_mdat(c, pb, atom);
    return err;
}

static int mov_read_cmov(MOVContext *c, AVIOContext *pb, MOVAtom atom)
{
#if CONFIG_ZLIB
    AVIOContext ctx;
    uint8_t *cmov_data;
    uint8_t *moov_data; /* uncompressed data */
    long cmov_len, moov_len;
    int ret = -1;

    avio_rb32(pb); /* dcom atom */
    if (avio_rl32(pb) != MKTAG('d','c','o','m'))
        return AVERROR_INVALIDDATA;
    if (avio_rl32(pb) != MKTAG('z','l','i','b')) {
        av_log(c->fc, AV_LOG_ERROR, "unknown compression for cmov atom !\n");
        return AVERROR_INVALIDDATA;
    }
    avio_rb32(pb); /* cmvd atom */
    if (avio_rl32(pb) != MKTAG('c','m','v','d'))
        return AVERROR_INVALIDDATA;
    moov_len = avio_rb32(pb); /* uncompressed size */
    cmov_len = atom.size - 6 * 4;

    cmov_data = av_malloc(cmov_len);
    if (!cmov_data)
        return AVERROR(ENOMEM);
    moov_data = av_malloc(moov_len);
    if (!moov_data) {
        av_free(cmov_data);
        return AVERROR(ENOMEM);
    }
    avio_read(pb, cmov_data, cmov_len);
    if (uncompress (moov_data, (uLongf *) &moov_len, (const Bytef *)cmov_data, cmov_len) != Z_OK)
        goto free_and_return;
    if (ffio_init_context(&ctx, moov_data, moov_len, 0, NULL, NULL, NULL, NULL) != 0)
        goto free_and_return;
    atom.type = MKTAG('m','o','o','v');
    atom.size = moov_len;
    ret = mov_read_default(c, &ctx, atom);
free_and_return:
    av_free(moov_data);
    av_free(cmov_data);
    return ret;
#else
    av_log(c->fc, AV_LOG_ERROR, "this file requires zlib support compiled in\n");
    return AVERROR(ENOSYS);
#endif
}

/* edit list atom */
static int mov_read_elst(MOVContext *c, AVIOContext *pb, MOVAtom atom)
{
    MOVStreamContext *sc;
    int i, edit_count, version, edit_start_index = 0;
    int unsupported = 0;

    if (c->fc->nb_streams < 1 || c->ignore_editlist)
        return 0;
    sc = c->fc->streams[c->fc->nb_streams-1]->priv_data;

    version = avio_r8(pb); /* version */
    avio_rb24(pb); /* flags */
    edit_count = avio_rb32(pb); /* entries */

    if ((uint64_t)edit_count*12+8 > atom.size)
        return AVERROR_INVALIDDATA;

    av_dlog(c->fc, "track[%i].edit_count = %i\n", c->fc->nb_streams-1, edit_count);
    for (i=0; i<edit_count; i++){
        int64_t time;
        int64_t duration;
        int rate;
        if (version == 1) {
            duration = avio_rb64(pb);
            time     = avio_rb64(pb);
        } else {
            duration = avio_rb32(pb); /* segment duration */
            time     = (int32_t)avio_rb32(pb); /* media time */
        }
        rate = avio_rb32(pb);
        if (i == 0 && time == -1) {
            sc->empty_duration = duration;
            edit_start_index = 1;
        } else if (i == edit_start_index && time >= 0)
            sc->start_time = time;
        else
            unsupported = 1;

        av_dlog(c->fc, "duration=%"PRId64" time=%"PRId64" rate=%f\n",
                duration, time, rate / 65536.0);
    }

    if (unsupported)
        av_log(c->fc, AV_LOG_WARNING, "multiple edit list entries, "
               "a/v desync might occur, patch welcome\n");

    return 0;
}

static int mov_read_tmcd(MOVContext *c, AVIOContext *pb, MOVAtom atom)
{
    MOVStreamContext *sc;

    if (c->fc->nb_streams < 1)
        return AVERROR_INVALIDDATA;
    sc = c->fc->streams[c->fc->nb_streams - 1]->priv_data;
    sc->timecode_track = avio_rb32(pb);
    return 0;
}

static int mov_read_uuid(MOVContext *c, AVIOContext *pb, MOVAtom atom)
{
    int ret;
    uint8_t uuid[16];
    static const uint8_t uuid_isml_manifest[] = {
        0xa5, 0xd4, 0x0b, 0x30, 0xe8, 0x14, 0x11, 0xdd,
        0xba, 0x2f, 0x08, 0x00, 0x20, 0x0c, 0x9a, 0x66
    };

    if (atom.size < sizeof(uuid) || atom.size == INT64_MAX)
        return AVERROR_INVALIDDATA;

    ret = avio_read(pb, uuid, sizeof(uuid));
    if (ret < 0) {
        return ret;
    } else if (ret != sizeof(uuid)) {
        return AVERROR_INVALIDDATA;
    }
    if (!memcmp(uuid, uuid_isml_manifest, sizeof(uuid))) {
        uint8_t *buffer, *ptr;
        char *endptr;
        size_t len = atom.size - sizeof(uuid);

        if (len < 4) {
            return AVERROR_INVALIDDATA;
        }
        ret = avio_skip(pb, 4); // zeroes
        len -= 4;

        buffer = av_mallocz(len + 1);
        if (!buffer) {
            return AVERROR(ENOMEM);
        }
        ret = avio_read(pb, buffer, len);
        if (ret < 0) {
            av_free(buffer);
            return ret;
        } else if (ret != len) {
            av_free(buffer);
            return AVERROR_INVALIDDATA;
        }

        ptr = buffer;
        while ((ptr = av_stristr(ptr, "systemBitrate=\""))) {
            ptr += sizeof("systemBitrate=\"") - 1;
            c->bitrates_count++;
            c->bitrates = av_realloc_f(c->bitrates, c->bitrates_count, sizeof(*c->bitrates));
            if (!c->bitrates) {
                c->bitrates_count = 0;
                av_free(buffer);
                return AVERROR(ENOMEM);
            }
            errno = 0;
            ret = strtol(ptr, &endptr, 10);
            if (ret < 0 || errno || *endptr != '"') {
                c->bitrates[c->bitrates_count - 1] = 0;
            } else {
                c->bitrates[c->bitrates_count - 1] = ret;
            }
        }

        av_free(buffer);
    }
    return 0;
}

static int mov_read_free(MOVContext *c, AVIOContext *pb, MOVAtom atom)
{
    int ret;
    uint8_t content[16];

    if (atom.size < 8)
        return 0;

    ret = avio_read(pb, content, FFMIN(sizeof(content), atom.size));
    if (ret < 0)
        return ret;

    if (   !c->found_moov
        && !c->found_mdat
        && !memcmp(content, "Anevia\x1A\x1A", 8)
        && c->use_mfra_for == FF_MOV_FLAG_MFRA_AUTO) {
        c->use_mfra_for = FF_MOV_FLAG_MFRA_PTS;
    }

    return 0;
}

static const MOVParseTableEntry mov_default_parse_table[] = {
{ MKTAG('A','C','L','R'), mov_read_avid },
{ MKTAG('A','P','R','G'), mov_read_avid },
{ MKTAG('A','A','L','P'), mov_read_avid },
{ MKTAG('A','R','E','S'), mov_read_ares },
{ MKTAG('a','v','s','s'), mov_read_avss },
{ MKTAG('c','h','p','l'), mov_read_chpl },
{ MKTAG('c','o','6','4'), mov_read_stco },
{ MKTAG('c','o','l','r'), mov_read_colr },
{ MKTAG('c','t','t','s'), mov_read_ctts }, /* composition time to sample */
{ MKTAG('d','i','n','f'), mov_read_default },
{ MKTAG('d','r','e','f'), mov_read_dref },
{ MKTAG('e','d','t','s'), mov_read_default },
{ MKTAG('e','l','s','t'), mov_read_elst },
{ MKTAG('e','n','d','a'), mov_read_enda },
{ MKTAG('f','i','e','l'), mov_read_fiel },
{ MKTAG('f','t','y','p'), mov_read_ftyp },
{ MKTAG('g','l','b','l'), mov_read_glbl },
{ MKTAG('h','d','l','r'), mov_read_hdlr },
{ MKTAG('i','l','s','t'), mov_read_ilst },
{ MKTAG('j','p','2','h'), mov_read_jp2h },
{ MKTAG('m','d','a','t'), mov_read_mdat },
{ MKTAG('m','d','h','d'), mov_read_mdhd },
{ MKTAG('m','d','i','a'), mov_read_default },
{ MKTAG('m','e','t','a'), mov_read_meta },
{ MKTAG('m','i','n','f'), mov_read_default },
{ MKTAG('m','o','o','f'), mov_read_moof },
{ MKTAG('m','o','o','v'), mov_read_moov },
{ MKTAG('m','v','e','x'), mov_read_default },
{ MKTAG('m','v','h','d'), mov_read_mvhd },
{ MKTAG('S','M','I',' '), mov_read_svq3 },
{ MKTAG('a','l','a','c'), mov_read_alac }, /* alac specific atom */
{ MKTAG('a','v','c','C'), mov_read_glbl },
{ MKTAG('p','a','s','p'), mov_read_pasp },
{ MKTAG('s','t','b','l'), mov_read_default },
{ MKTAG('s','t','c','o'), mov_read_stco },
{ MKTAG('s','t','p','s'), mov_read_stps },
{ MKTAG('s','t','r','f'), mov_read_strf },
{ MKTAG('s','t','s','c'), mov_read_stsc },
{ MKTAG('s','t','s','d'), mov_read_stsd }, /* sample description */
{ MKTAG('s','t','s','s'), mov_read_stss }, /* sync sample */
{ MKTAG('s','t','s','z'), mov_read_stsz }, /* sample size */
{ MKTAG('s','t','t','s'), mov_read_stts },
{ MKTAG('s','t','z','2'), mov_read_stsz }, /* compact sample size */
{ MKTAG('t','k','h','d'), mov_read_tkhd }, /* track header */
{ MKTAG('t','f','d','t'), mov_read_tfdt },
{ MKTAG('t','f','h','d'), mov_read_tfhd }, /* track fragment header */
{ MKTAG('t','r','a','k'), mov_read_trak },
{ MKTAG('t','r','a','f'), mov_read_default },
{ MKTAG('t','r','e','f'), mov_read_default },
{ MKTAG('t','m','c','d'), mov_read_tmcd },
{ MKTAG('c','h','a','p'), mov_read_chap },
{ MKTAG('t','r','e','x'), mov_read_trex },
{ MKTAG('t','r','u','n'), mov_read_trun },
{ MKTAG('u','d','t','a'), mov_read_default },
{ MKTAG('w','a','v','e'), mov_read_wave },
{ MKTAG('e','s','d','s'), mov_read_esds },
{ MKTAG('d','a','c','3'), mov_read_dac3 }, /* AC-3 info */
{ MKTAG('d','e','c','3'), mov_read_dec3 }, /* EAC-3 info */
{ MKTAG('w','i','d','e'), mov_read_wide }, /* place holder */
{ MKTAG('w','f','e','x'), mov_read_wfex },
{ MKTAG('c','m','o','v'), mov_read_cmov },
{ MKTAG('c','h','a','n'), mov_read_chan }, /* channel layout */
{ MKTAG('d','v','c','1'), mov_read_dvc1 },
{ MKTAG('s','b','g','p'), mov_read_sbgp },
{ MKTAG('h','v','c','C'), mov_read_glbl },
{ MKTAG('u','u','i','d'), mov_read_uuid },
{ MKTAG('C','i','n', 0x8e), mov_read_targa_y216 },
{ MKTAG('f','r','e','e'), mov_read_free },
{ MKTAG('-','-','-','-'), mov_read_custom },
{ 0, NULL }
};

static int mov_read_default(MOVContext *c, AVIOContext *pb, MOVAtom atom)
{
    int64_t total_size = 0;
    MOVAtom a;
    int i;

    if (atom.size < 0)
        atom.size = INT64_MAX;
    while (total_size + 8 <= atom.size && !avio_feof(pb)) {
        int (*parse)(MOVContext*, AVIOContext*, MOVAtom) = NULL;
        a.size = atom.size;
        a.type=0;
        if (atom.size >= 8) {
            a.size = avio_rb32(pb);
            a.type = avio_rl32(pb);
            if (a.type == MKTAG('f','r','e','e') &&
                a.size >= 8 &&
                c->moov_retry) {
                uint8_t buf[8];
                uint32_t *type = (uint32_t *)buf + 1;
                avio_read(pb, buf, 8);
                avio_seek(pb, -8, SEEK_CUR);
                if (*type == MKTAG('m','v','h','d') ||
                    *type == MKTAG('c','m','o','v')) {
                    av_log(c->fc, AV_LOG_ERROR, "Detected moov in a free atom.\n");
                    a.type = MKTAG('m','o','o','v');
                }
            }
            if (atom.type != MKTAG('r','o','o','t') &&
                atom.type != MKTAG('m','o','o','v'))
            {
                if (a.type == MKTAG('t','r','a','k') || a.type == MKTAG('m','d','a','t'))
                {
                    av_log(c->fc, AV_LOG_ERROR, "Broken file, trak/mdat not at top-level\n");
                    avio_skip(pb, -8);
                    return 0;
                }
            }
            total_size += 8;
            if (a.size == 1) { /* 64 bit extended size */
                a.size = avio_rb64(pb) - 8;
                total_size += 8;
            }
        }
        av_dlog(c->fc, "type: %08x '%.4s' parent:'%.4s' sz: %"PRId64" %"PRId64" %"PRId64"\n",
                a.type, (char*)&a.type, (char*)&atom.type, a.size, total_size, atom.size);
        if (a.size == 0) {
            a.size = atom.size - total_size + 8;
        }
        a.size -= 8;
        if (a.size < 0)
            break;
        a.size = FFMIN(a.size, atom.size - total_size);

        for (i = 0; mov_default_parse_table[i].type; i++)
            if (mov_default_parse_table[i].type == a.type) {
                parse = mov_default_parse_table[i].parse;
                break;
            }

        // container is user data
        if (!parse && (atom.type == MKTAG('u','d','t','a') ||
                       atom.type == MKTAG('i','l','s','t')))
            parse = mov_read_udta_string;

        if (!parse) { /* skip leaf atoms data */
            avio_skip(pb, a.size);
        } else {
            int64_t start_pos = avio_tell(pb);
            int64_t left;
            int err = parse(c, pb, a);
            if (err < 0)
                return err;
            if (c->found_moov && c->found_mdat &&
                ((!pb->seekable || c->fc->flags & AVFMT_FLAG_IGNIDX) ||
                 start_pos + a.size == avio_size(pb))) {
                if (!pb->seekable || c->fc->flags & AVFMT_FLAG_IGNIDX)
                    c->next_root_atom = start_pos + a.size;
                return 0;
            }
            left = a.size - avio_tell(pb) + start_pos;
            if (left > 0) /* skip garbage at atom end */
                avio_skip(pb, left);
            else if (left < 0) {
                av_log(c->fc, AV_LOG_WARNING,
                       "overread end of atom '%.4s' by %"PRId64" bytes\n",
                       (char*)&a.type, -left);
                avio_seek(pb, left, SEEK_CUR);
            }
        }

        total_size += a.size;
    }

    if (total_size < atom.size && atom.size < 0x7ffff)
        avio_skip(pb, atom.size - total_size);

    return 0;
}

static int mov_probe(AVProbeData *p)
{
    int64_t offset;
    uint32_t tag;
    int score = 0;
    int moov_offset = -1;

    /* check file header */
    offset = 0;
    for (;;) {
        /* ignore invalid offset */
        if ((offset + 8) > (unsigned int)p->buf_size)
            break;
        tag = AV_RL32(p->buf + offset + 4);
        switch(tag) {
        /* check for obvious tags */
        case MKTAG('m','o','o','v'):
            moov_offset = offset + 4;
        case MKTAG('m','d','a','t'):
        case MKTAG('p','n','o','t'): /* detect movs with preview pics like ew.mov and april.mov */
        case MKTAG('u','d','t','a'): /* Packet Video PVAuthor adds this and a lot of more junk */
        case MKTAG('f','t','y','p'):
            if (AV_RB32(p->buf+offset) < 8 &&
                (AV_RB32(p->buf+offset) != 1 ||
                 offset + 12 > (unsigned int)p->buf_size ||
                 AV_RB64(p->buf+offset + 8) == 0)) {
                score = FFMAX(score, AVPROBE_SCORE_EXTENSION);
            } else if (tag == MKTAG('f','t','y','p') &&
                       AV_RL32(p->buf + offset + 8) == MKTAG('j','p','2',' ')) {
                score = FFMAX(score, 5);
            } else {
                score = AVPROBE_SCORE_MAX;
            }
            offset = FFMAX(4, AV_RB32(p->buf+offset)) + offset;
            break;
        /* those are more common words, so rate then a bit less */
        case MKTAG('e','d','i','w'): /* xdcam files have reverted first tags */
        case MKTAG('w','i','d','e'):
        case MKTAG('f','r','e','e'):
        case MKTAG('j','u','n','k'):
        case MKTAG('p','i','c','t'):
            score  = FFMAX(score, AVPROBE_SCORE_MAX - 5);
            offset = FFMAX(4, AV_RB32(p->buf+offset)) + offset;
            break;
        case MKTAG(0x82,0x82,0x7f,0x7d):
        case MKTAG('s','k','i','p'):
        case MKTAG('u','u','i','d'):
        case MKTAG('p','r','f','l'):
            /* if we only find those cause probedata is too small at least rate them */
            score  = FFMAX(score, AVPROBE_SCORE_EXTENSION);
            offset = FFMAX(4, AV_RB32(p->buf+offset)) + offset;
            break;
        default:
            offset = FFMAX(4, AV_RB32(p->buf+offset)) + offset;
        }
    }
    if(score > AVPROBE_SCORE_MAX - 50 && moov_offset != -1) {
        /* moov atom in the header - we should make sure that this is not a
         * MOV-packed MPEG-PS */
        offset = moov_offset;

        while(offset < (p->buf_size - 16)){ /* Sufficient space */
               /* We found an actual hdlr atom */
            if(AV_RL32(p->buf + offset     ) == MKTAG('h','d','l','r') &&
               AV_RL32(p->buf + offset +  8) == MKTAG('m','h','l','r') &&
               AV_RL32(p->buf + offset + 12) == MKTAG('M','P','E','G')){
                av_log(NULL, AV_LOG_WARNING, "Found media data tag MPEG indicating this is a MOV-packed MPEG-PS.\n");
                /* We found a media handler reference atom describing an
                 * MPEG-PS-in-MOV, return a
                 * low score to force expanding the probe window until
                 * mpegps_probe finds what it needs */
                return 5;
            }else
                /* Keep looking */
                offset+=2;
        }
    }

    return score;
}

// must be done after parsing all trak because there's no order requirement
static void mov_read_chapters(AVFormatContext *s)
{
    MOVContext *mov = s->priv_data;
    AVStream *st = NULL;
    MOVStreamContext *sc;
    int64_t cur_pos;
    int i;

    for (i = 0; i < s->nb_streams; i++)
        if (s->streams[i]->id == mov->chapter_track) {
            st = s->streams[i];
            break;
        }
    if (!st) {
        av_log(s, AV_LOG_ERROR, "Referenced QT chapter track not found\n");
        return;
    }

    st->discard = AVDISCARD_ALL;
    sc = st->priv_data;
    cur_pos = avio_tell(sc->pb);

    for (i = 0; i < st->nb_index_entries; i++) {
        AVIndexEntry *sample = &st->index_entries[i];
        int64_t end = i+1 < st->nb_index_entries ? st->index_entries[i+1].timestamp : st->duration;
        uint8_t *title;
        uint16_t ch;
        int len, title_len;

        if (end < sample->timestamp) {
            av_log(s, AV_LOG_WARNING, "ignoring stream duration which is shorter than chapters\n");
            end = AV_NOPTS_VALUE;
        }

        if (avio_seek(sc->pb, sample->pos, SEEK_SET) != sample->pos) {
            av_log(s, AV_LOG_ERROR, "Chapter %d not found in file\n", i);
            goto finish;
        }

        // the first two bytes are the length of the title
        len = avio_rb16(sc->pb);
        if (len > sample->size-2)
            continue;
        title_len = 2*len + 1;
        if (!(title = av_mallocz(title_len)))
            goto finish;

        // The samples could theoretically be in any encoding if there's an encd
        // atom following, but in practice are only utf-8 or utf-16, distinguished
        // instead by the presence of a BOM
        if (!len) {
            title[0] = 0;
        } else {
            ch = avio_rb16(sc->pb);
            if (ch == 0xfeff)
                avio_get_str16be(sc->pb, len, title, title_len);
            else if (ch == 0xfffe)
                avio_get_str16le(sc->pb, len, title, title_len);
            else {
                AV_WB16(title, ch);
                if (len == 1 || len == 2)
                    title[len] = 0;
                else
                    avio_get_str(sc->pb, INT_MAX, title + 2, len - 1);
            }
        }

        avpriv_new_chapter(s, i, st->time_base, sample->timestamp, end, title);
        av_freep(&title);
    }
finish:
    avio_seek(sc->pb, cur_pos, SEEK_SET);
}

static int parse_timecode_in_framenum_format(AVFormatContext *s, AVStream *st,
                                             uint32_t value, int flags)
{
    AVTimecode tc;
    char buf[AV_TIMECODE_STR_SIZE];
    AVRational rate = {st->codec->time_base.den,
                       st->codec->time_base.num};
    int ret = av_timecode_init(&tc, rate, flags, 0, s);
    if (ret < 0)
        return ret;
    av_dict_set(&st->metadata, "timecode",
                av_timecode_make_string(&tc, buf, value), 0);
    return 0;
}

static int mov_read_timecode_track(AVFormatContext *s, AVStream *st)
{
    MOVStreamContext *sc = st->priv_data;
    int flags = 0;
    int64_t cur_pos = avio_tell(sc->pb);
    uint32_t value;

    if (!st->nb_index_entries)
        return -1;

    avio_seek(sc->pb, st->index_entries->pos, SEEK_SET);
    value = avio_rb32(s->pb);

    if (sc->tmcd_flags & 0x0001) flags |= AV_TIMECODE_FLAG_DROPFRAME;
    if (sc->tmcd_flags & 0x0002) flags |= AV_TIMECODE_FLAG_24HOURSMAX;
    if (sc->tmcd_flags & 0x0004) flags |= AV_TIMECODE_FLAG_ALLOWNEGATIVE;

    /* Assume Counter flag is set to 1 in tmcd track (even though it is likely
     * not the case) and thus assume "frame number format" instead of QT one.
     * No sample with tmcd track can be found with a QT timecode at the moment,
     * despite what the tmcd track "suggests" (Counter flag set to 0 means QT
     * format). */
    parse_timecode_in_framenum_format(s, st, value, flags);

    avio_seek(sc->pb, cur_pos, SEEK_SET);
    return 0;
}

static int mov_read_close(AVFormatContext *s)
{
    MOVContext *mov = s->priv_data;
    int i, j;

    for (i = 0; i < s->nb_streams; i++) {
        AVStream *st = s->streams[i];
        MOVStreamContext *sc = st->priv_data;

        av_freep(&sc->ctts_data);
        for (j = 0; j < sc->drefs_count; j++) {
            av_freep(&sc->drefs[j].path);
            av_freep(&sc->drefs[j].dir);
        }
        av_freep(&sc->drefs);

        sc->drefs_count = 0;

        if (!sc->pb_is_copied)
            avio_close(sc->pb);

        sc->pb = NULL;
        av_freep(&sc->chunk_offsets);
        av_freep(&sc->stsc_data);
        av_freep(&sc->sample_sizes);
        av_freep(&sc->keyframes);
        av_freep(&sc->stts_data);
        av_freep(&sc->stps_data);
        av_freep(&sc->rap_group);
        av_freep(&sc->display_matrix);
    }

    if (mov->dv_demux) {
        avformat_free_context(mov->dv_fctx);
        mov->dv_fctx = NULL;
    }

    av_freep(&mov->trex_data);
    av_freep(&mov->bitrates);

    for (i = 0; i < mov->fragment_index_count; i++) {
        MOVFragmentIndex* index = mov->fragment_index_data[i];
        av_freep(&index->items);
        av_freep(&mov->fragment_index_data[i]);
    }
    av_freep(&mov->fragment_index_data);

    return 0;
}

static int tmcd_is_referenced(AVFormatContext *s, int tmcd_id)
{
    int i;

    for (i = 0; i < s->nb_streams; i++) {
        AVStream *st = s->streams[i];
        MOVStreamContext *sc = st->priv_data;

        if (st->codec->codec_type == AVMEDIA_TYPE_VIDEO &&
            sc->timecode_track == tmcd_id)
            return 1;
    }
    return 0;
}

/* look for a tmcd track not referenced by any video track, and export it globally */
static void export_orphan_timecode(AVFormatContext *s)
{
    int i;

    for (i = 0; i < s->nb_streams; i++) {
        AVStream *st = s->streams[i];

        if (st->codec->codec_tag  == MKTAG('t','m','c','d') &&
            !tmcd_is_referenced(s, i + 1)) {
            AVDictionaryEntry *tcr = av_dict_get(st->metadata, "timecode", NULL, 0);
            if (tcr) {
                av_dict_set(&s->metadata, "timecode", tcr->value, 0);
                break;
            }
        }
    }
}

static int read_tfra(MOVContext *mov, AVIOContext *f)
{
    MOVFragmentIndex* index = NULL;
    int version, fieldlength, i, j, err;
    int64_t pos = avio_tell(f);
    uint32_t size = avio_rb32(f);
    if (avio_rb32(f) != MKBETAG('t', 'f', 'r', 'a')) {
        return -1;
    }
    av_log(mov->fc, AV_LOG_VERBOSE, "found tfra\n");
    index = av_mallocz(sizeof(MOVFragmentIndex));
    if (!index) {
        return AVERROR(ENOMEM);
    }
    mov->fragment_index_count++;
    if ((err = av_reallocp(&mov->fragment_index_data,
                           mov->fragment_index_count *
                           sizeof(MOVFragmentIndex*))) < 0) {
        av_freep(&index);
        return err;
    }
    mov->fragment_index_data[mov->fragment_index_count - 1] =
        index;

    version = avio_r8(f);
    avio_rb24(f);
    index->track_id = avio_rb32(f);
    fieldlength = avio_rb32(f);
    index->item_count = avio_rb32(f);
    index->items = av_mallocz(
            index->item_count * sizeof(MOVFragmentIndexItem));
    if (!index->items) {
        return AVERROR(ENOMEM);
    }
    for (i = 0; i < index->item_count; i++) {
        int64_t time, offset;
        if (version == 1) {
            time   = avio_rb64(f);
            offset = avio_rb64(f);
        } else {
            time   = avio_rb32(f);
            offset = avio_rb32(f);
        }
        index->items[i].time = time;
        index->items[i].moof_offset = offset;
        for (j = 0; j < ((fieldlength >> 4) & 3) + 1; j++)
            avio_r8(f);
        for (j = 0; j < ((fieldlength >> 2) & 3) + 1; j++)
            avio_r8(f);
        for (j = 0; j < ((fieldlength >> 0) & 3) + 1; j++)
            avio_r8(f);
    }

    avio_seek(f, pos + size, SEEK_SET);
    return 0;
}

static int mov_read_mfra(MOVContext *c, AVIOContext *f)
{
    int64_t stream_size = avio_size(f);
    int64_t original_pos = avio_tell(f);
    int64_t seek_ret;
    int32_t mfra_size;
    int ret = -1;
    if ((seek_ret = avio_seek(f, stream_size - 4, SEEK_SET)) < 0) {
        ret = seek_ret;
        goto fail;
    }
    mfra_size = avio_rb32(f);
    if (mfra_size < 0 || mfra_size > stream_size) {
        av_log(c->fc, AV_LOG_DEBUG, "doesn't look like mfra (unreasonable size)\n");
        goto fail;
    }
    if ((seek_ret = avio_seek(f, -mfra_size, SEEK_CUR)) < 0) {
        ret = seek_ret;
        goto fail;
    }
    if (avio_rb32(f) != mfra_size) {
        av_log(c->fc, AV_LOG_DEBUG, "doesn't look like mfra (size mismatch)\n");
        goto fail;
    }
    if (avio_rb32(f) != MKBETAG('m', 'f', 'r', 'a')) {
        av_log(c->fc, AV_LOG_DEBUG, "doesn't look like mfra (tag mismatch)\n");
        goto fail;
    }
    ret = 0;
    av_log(c->fc, AV_LOG_VERBOSE, "stream has mfra\n");
    while (!read_tfra(c, f)) {
        /* Empty */
    }
fail:
    seek_ret = avio_seek(f, original_pos, SEEK_SET);
    if (seek_ret < 0) {
        av_log(c->fc, AV_LOG_ERROR,
               "failed to seek back after looking for mfra\n");
        ret = seek_ret;
    }
    return ret;
}

static int mov_read_header(AVFormatContext *s)
{
    MOVContext *mov = s->priv_data;
    AVIOContext *pb = s->pb;
    int j, err;
    MOVAtom atom = { AV_RL32("root") };
    int i;

    mov->fc = s;
    /* .mov and .mp4 aren't streamable anyway (only progressive download if moov is before mdat) */
    if (pb->seekable)
        atom.size = avio_size(pb);
    else
        atom.size = INT64_MAX;

    /* check MOV header */
    do {
    if (mov->moov_retry)
        avio_seek(pb, 0, SEEK_SET);
    if ((err = mov_read_default(mov, pb, atom)) < 0) {
        av_log(s, AV_LOG_ERROR, "error reading header\n");
        mov_read_close(s);
        return err;
    }
    } while (pb->seekable && !mov->found_moov && !mov->moov_retry++);
    if (!mov->found_moov) {
        av_log(s, AV_LOG_ERROR, "moov atom not found\n");
        mov_read_close(s);
        return AVERROR_INVALIDDATA;
    }
    av_dlog(mov->fc, "on_parse_exit_offset=%"PRId64"\n", avio_tell(pb));

    if (pb->seekable) {
        if (mov->chapter_track > 0)
            mov_read_chapters(s);
        for (i = 0; i < s->nb_streams; i++)
            if (s->streams[i]->codec->codec_tag == AV_RL32("tmcd"))
                mov_read_timecode_track(s, s->streams[i]);
    }

    /* copy timecode metadata from tmcd tracks to the related video streams */
    for (i = 0; i < s->nb_streams; i++) {
        AVStream *st = s->streams[i];
        MOVStreamContext *sc = st->priv_data;
        if (sc->timecode_track > 0) {
            AVDictionaryEntry *tcr;
            int tmcd_st_id = -1;

            for (j = 0; j < s->nb_streams; j++)
                if (s->streams[j]->id == sc->timecode_track)
                    tmcd_st_id = j;

            if (tmcd_st_id < 0 || tmcd_st_id == i)
                continue;
            tcr = av_dict_get(s->streams[tmcd_st_id]->metadata, "timecode", NULL, 0);
            if (tcr)
                av_dict_set(&st->metadata, "timecode", tcr->value, 0);
        }
    }
    export_orphan_timecode(s);

    for (i = 0; i < s->nb_streams; i++) {
        AVStream *st = s->streams[i];
        MOVStreamContext *sc = st->priv_data;
        fix_timescale(mov, sc);
        if(st->codec->codec_type == AVMEDIA_TYPE_AUDIO && st->codec->codec_id == AV_CODEC_ID_AAC) {
            st->skip_samples = sc->start_pad;
        }
        if (st->codec->codec_type == AVMEDIA_TYPE_VIDEO && sc->nb_frames_for_fps > 0 && sc->duration_for_fps > 0)
            av_reduce(&st->avg_frame_rate.num, &st->avg_frame_rate.den,
                      sc->time_scale*(int64_t)sc->nb_frames_for_fps, sc->duration_for_fps, INT_MAX);
        if (st->codec->codec_type == AVMEDIA_TYPE_SUBTITLE) {
            if (st->codec->width <= 0 || st->codec->height <= 0) {
                st->codec->width  = sc->width;
                st->codec->height = sc->height;
            }
            if (st->codec->codec_id == AV_CODEC_ID_DVD_SUBTITLE) {
                if ((err = mov_rewrite_dvd_sub_extradata(st)) < 0)
                    return err;
            }
        }
    }

    if (mov->trex_data) {
        for (i = 0; i < s->nb_streams; i++) {
            AVStream *st = s->streams[i];
            MOVStreamContext *sc = st->priv_data;
            if (st->duration > 0)
                st->codec->bit_rate = sc->data_size * 8 * sc->time_scale / st->duration;
        }
    }

    if (mov->use_mfra_for > 0) {
        for (i = 0; i < s->nb_streams; i++) {
            AVStream *st = s->streams[i];
            MOVStreamContext *sc = st->priv_data;
            if (sc->duration_for_fps > 0) {
                st->codec->bit_rate = sc->data_size * 8 * sc->time_scale /
                    sc->duration_for_fps;
            }
        }
    }

    for (i = 0; i < mov->bitrates_count && i < s->nb_streams; i++) {
        if (mov->bitrates[i]) {
            s->streams[i]->codec->bit_rate = mov->bitrates[i];
        }
    }

    ff_rfps_calculate(s);

    for (i = 0; i < s->nb_streams; i++) {
        AVStream *st = s->streams[i];
        MOVStreamContext *sc = st->priv_data;

        switch (st->codec->codec_type) {
        case AVMEDIA_TYPE_AUDIO:
            err = ff_replaygain_export(st, s->metadata);
            if (err < 0) {
                mov_read_close(s);
                return err;
            }
            break;
        case AVMEDIA_TYPE_VIDEO:
            if (sc->display_matrix) {
                AVPacketSideData *sd, *tmp;

                tmp = av_realloc_array(st->side_data,
                                       st->nb_side_data + 1, sizeof(*tmp));
                if (!tmp)
                    return AVERROR(ENOMEM);

                st->side_data = tmp;
                st->nb_side_data++;

                sd = &st->side_data[st->nb_side_data - 1];
                sd->type = AV_PKT_DATA_DISPLAYMATRIX;
                sd->size = sizeof(int32_t) * 9;
                sd->data = (uint8_t*)sc->display_matrix;
                sc->display_matrix = NULL;
            }
            break;
        }
    }

    return 0;
}

static AVIndexEntry *mov_find_next_sample(AVFormatContext *s, AVStream **st)
{
    AVIndexEntry *sample = NULL;
    int64_t best_dts = INT64_MAX;
    int i;
    for (i = 0; i < s->nb_streams; i++) {
        AVStream *avst = s->streams[i];
        MOVStreamContext *msc = avst->priv_data;
        if (msc->pb && msc->current_sample < avst->nb_index_entries) {
            AVIndexEntry *current_sample = &avst->index_entries[msc->current_sample];
            int64_t dts = av_rescale(current_sample->timestamp, AV_TIME_BASE, msc->time_scale);
            av_dlog(s, "stream %d, sample %d, dts %"PRId64"\n", i, msc->current_sample, dts);
            if (!sample || (!s->pb->seekable && current_sample->pos < sample->pos) ||
                (s->pb->seekable &&
                 ((msc->pb != s->pb && dts < best_dts) || (msc->pb == s->pb &&
                 ((FFABS(best_dts - dts) <= AV_TIME_BASE && current_sample->pos < sample->pos) ||
                  (FFABS(best_dts - dts) > AV_TIME_BASE && dts < best_dts)))))) {
                sample = current_sample;
                best_dts = dts;
                *st = avst;
            }
        }
    }
    return sample;
}

static int mov_read_packet(AVFormatContext *s, AVPacket *pkt)
{
    MOVContext *mov = s->priv_data;
    MOVStreamContext *sc;
    AVIndexEntry *sample;
    AVStream *st = NULL;
    int ret;
    mov->fc = s;
 retry:
    sample = mov_find_next_sample(s, &st);
    if (!sample) {
        mov->found_mdat = 0;
        if (!mov->next_root_atom)
            return AVERROR_EOF;
        avio_seek(s->pb, mov->next_root_atom, SEEK_SET);
        mov->next_root_atom = 0;
        if (mov_read_default(mov, s->pb, (MOVAtom){ AV_RL32("root"), INT64_MAX }) < 0 ||
            avio_feof(s->pb))
            return AVERROR_EOF;
        av_dlog(s, "read fragments, offset 0x%"PRIx64"\n", avio_tell(s->pb));
        goto retry;
    }
    sc = st->priv_data;
    /* must be done just before reading, to avoid infinite loop on sample */
    sc->current_sample++;

    if (mov->next_root_atom) {
        sample->pos = FFMIN(sample->pos, mov->next_root_atom);
        sample->size = FFMIN(sample->size, (mov->next_root_atom - sample->pos));
    }

    if (st->discard != AVDISCARD_ALL) {
        if (avio_seek(sc->pb, sample->pos, SEEK_SET) != sample->pos) {
            av_log(mov->fc, AV_LOG_ERROR, "stream %d, offset 0x%"PRIx64": partial file\n",
                   sc->ffindex, sample->pos);
            return AVERROR_INVALIDDATA;
        }
        ret = av_get_packet(sc->pb, pkt, sample->size);
        if (ret < 0)
            return ret;
        if (sc->has_palette) {
            uint8_t *pal;

            pal = av_packet_new_side_data(pkt, AV_PKT_DATA_PALETTE, AVPALETTE_SIZE);
            if (!pal) {
                av_log(mov->fc, AV_LOG_ERROR, "Cannot append palette to packet\n");
            } else {
                memcpy(pal, sc->palette, AVPALETTE_SIZE);
                sc->has_palette = 0;
            }
        }
#if CONFIG_DV_DEMUXER
        if (mov->dv_demux && sc->dv_audio_container) {
            avpriv_dv_produce_packet(mov->dv_demux, pkt, pkt->data, pkt->size, pkt->pos);
            av_free(pkt->data);
            pkt->size = 0;
            ret = avpriv_dv_get_packet(mov->dv_demux, pkt);
            if (ret < 0)
                return ret;
        }
#endif
    }

    pkt->stream_index = sc->ffindex;
    pkt->dts = sample->timestamp;
    if (sc->ctts_data && sc->ctts_index < sc->ctts_count) {
        pkt->pts = pkt->dts + sc->dts_shift + sc->ctts_data[sc->ctts_index].duration;
        /* update ctts context */
        sc->ctts_sample++;
        if (sc->ctts_index < sc->ctts_count &&
            sc->ctts_data[sc->ctts_index].count == sc->ctts_sample) {
            sc->ctts_index++;
            sc->ctts_sample = 0;
        }
        if (sc->wrong_dts)
            pkt->dts = AV_NOPTS_VALUE;
    } else {
        int64_t next_dts = (sc->current_sample < st->nb_index_entries) ?
            st->index_entries[sc->current_sample].timestamp : st->duration;
        pkt->duration = next_dts - pkt->dts;
        pkt->pts = pkt->dts;
    }
    if (st->discard == AVDISCARD_ALL)
        goto retry;
    pkt->flags |= sample->flags & AVINDEX_KEYFRAME ? AV_PKT_FLAG_KEY : 0;
    pkt->pos = sample->pos;
    av_dlog(s, "stream %d, pts %"PRId64", dts %"PRId64", pos 0x%"PRIx64", duration %d\n",
            pkt->stream_index, pkt->pts, pkt->dts, pkt->pos, pkt->duration);
    return 0;
}

static int mov_seek_stream(AVFormatContext *s, AVStream *st, int64_t timestamp, int flags)
{
    MOVStreamContext *sc = st->priv_data;
    int sample, time_sample;
    int i;

    sample = av_index_search_timestamp(st, timestamp, flags);
    av_dlog(s, "stream %d, timestamp %"PRId64", sample %d\n", st->index, timestamp, sample);
    if (sample < 0 && st->nb_index_entries && timestamp < st->index_entries[0].timestamp)
        sample = 0;
    if (sample < 0) /* not sure what to do */
        return AVERROR_INVALIDDATA;
    sc->current_sample = sample;
    av_dlog(s, "stream %d, found sample %d\n", st->index, sc->current_sample);
    /* adjust ctts index */
    if (sc->ctts_data) {
        time_sample = 0;
        for (i = 0; i < sc->ctts_count; i++) {
            int next = time_sample + sc->ctts_data[i].count;
            if (next > sc->current_sample) {
                sc->ctts_index = i;
                sc->ctts_sample = sc->current_sample - time_sample;
                break;
            }
            time_sample = next;
        }
    }
    return sample;
}

static int mov_read_seek(AVFormatContext *s, int stream_index, int64_t sample_time, int flags)
{
    AVStream *st;
    int64_t seek_timestamp, timestamp;
    int sample;
    int i;

    if (stream_index >= s->nb_streams)
        return AVERROR_INVALIDDATA;

    st = s->streams[stream_index];
    sample = mov_seek_stream(s, st, sample_time, flags);
    if (sample < 0)
        return sample;

    /* adjust seek timestamp to found sample timestamp */
    seek_timestamp = st->index_entries[sample].timestamp;

    for (i = 0; i < s->nb_streams; i++) {
        MOVStreamContext *sc = s->streams[i]->priv_data;
        st = s->streams[i];
        st->skip_samples = (sample_time <= 0) ? sc->start_pad : 0;

        if (stream_index == i)
            continue;

        timestamp = av_rescale_q(seek_timestamp, s->streams[stream_index]->time_base, st->time_base);
        mov_seek_stream(s, st, timestamp, flags);
    }
    return 0;
}

#define OFFSET(x) offsetof(MOVContext, x)
#define FLAGS AV_OPT_FLAG_VIDEO_PARAM | AV_OPT_FLAG_DECODING_PARAM
static const AVOption mov_options[] = {
    {"use_absolute_path",
        "allow using absolute path when opening alias, this is a possible security issue",
        offsetof(MOVContext, use_absolute_path), FF_OPT_TYPE_INT, {.i64 = 0},
        0, 1, AV_OPT_FLAG_VIDEO_PARAM|AV_OPT_FLAG_DECODING_PARAM},
    {"ignore_editlist", "", offsetof(MOVContext, ignore_editlist), FF_OPT_TYPE_INT, {.i64 = 0},
        0, 1, AV_OPT_FLAG_VIDEO_PARAM|AV_OPT_FLAG_DECODING_PARAM},
    {"use_mfra_for",
        "use mfra for fragment timestamps",
        offsetof(MOVContext, use_mfra_for), FF_OPT_TYPE_INT, {.i64 = FF_MOV_FLAG_MFRA_AUTO},
        -1, FF_MOV_FLAG_MFRA_PTS, AV_OPT_FLAG_VIDEO_PARAM|AV_OPT_FLAG_DECODING_PARAM,
        "use_mfra_for"},
    {"auto", "auto", 0, AV_OPT_TYPE_CONST, {.i64 = FF_MOV_FLAG_MFRA_AUTO}, 0, 0,
        AV_OPT_FLAG_VIDEO_PARAM|AV_OPT_FLAG_DECODING_PARAM, "use_mfra_for" },
    {"dts", "dts", 0, AV_OPT_TYPE_CONST, {.i64 = FF_MOV_FLAG_MFRA_DTS}, 0, 0,
        AV_OPT_FLAG_VIDEO_PARAM|AV_OPT_FLAG_DECODING_PARAM, "use_mfra_for" },
    {"pts", "pts", 0, AV_OPT_TYPE_CONST, {.i64 = FF_MOV_FLAG_MFRA_PTS}, 0, 0,
        AV_OPT_FLAG_VIDEO_PARAM|AV_OPT_FLAG_DECODING_PARAM, "use_mfra_for" },
    { "export_all", "Export unrecognized metadata entries", OFFSET(export_all),
        AV_OPT_TYPE_INT, { .i64 = 0 }, 0, 1, .flags = FLAGS },
    { "export_xmp", "Export full XMP metadata", OFFSET(export_xmp),
        AV_OPT_TYPE_INT, { .i64 = 1 }, 0, 1, .flags = FLAGS },
    { NULL },
};

static const AVClass mov_class = {
    .class_name = "mov,mp4,m4a,3gp,3g2,mj2",
    .item_name  = av_default_item_name,
    .option     = mov_options,
    .version    = LIBAVUTIL_VERSION_INT,
};

AVInputFormat ff_mov_demuxer = {
    .name           = "mov,mp4,m4a,3gp,3g2,mj2",
    .long_name      = NULL_IF_CONFIG_SMALL("QuickTime / MOV"),
    .priv_class     = &mov_class,
    .priv_data_size = sizeof(MOVContext),
    .extensions     = "mov,mp4,m4a,3gp,3g2,mj2",
    .read_probe     = mov_probe,
    .read_header    = mov_read_header,
    .read_packet    = mov_read_packet,
    .read_close     = mov_read_close,
    .read_seek      = mov_read_seek,
    .flags          = AVFMT_NO_BYTE_SEEK,
};<|MERGE_RESOLUTION|>--- conflicted
+++ resolved
@@ -262,13 +262,10 @@
     case MKTAG( 'X','M','P','_'):
         if (c->export_xmp) { key = "xmp"; raw = 1; } break;
     case MKTAG( 'a','A','R','T'): key = "album_artist";    break;
-<<<<<<< HEAD
-=======
     case MKTAG( 'a','k','I','D'): key = "account_type";
         parse = mov_metadata_int8_no_padding; break;
     case MKTAG( 'a','p','I','D'): key = "account_id"; break;
     case MKTAG( 'c','a','t','g'): key = "category"; break;
->>>>>>> e2e07dba
     case MKTAG( 'c','p','i','l'): key = "compilation";
         parse = mov_metadata_int8_no_padding; break;
     case MKTAG( 'c','p','r','t'): key = "copyright"; break;
@@ -320,11 +317,8 @@
     case MKTAG(0xa9,'g','r','p'): key = "grouping";  break;
     case MKTAG(0xa9,'i','n','f'): key = "comment";   break;
     case MKTAG(0xa9,'l','y','r'): key = "lyrics";    break;
-<<<<<<< HEAD
     case MKTAG(0xa9,'m','a','k'): key = "make";      break;
     case MKTAG(0xa9,'m','o','d'): key = "model";     break;
-=======
->>>>>>> e2e07dba
     case MKTAG(0xa9,'n','a','m'): key = "title";     break;
     case MKTAG(0xa9,'s','t','3'): key = "subtitle";  break;
     case MKTAG(0xa9,'s','w','r'): key = "encoder";   break;
